# CollectIQ Web Application

Next.js 14 frontend for CollectIQ - AI-powered trading card intelligence platform.

## Getting Started

### Prerequisites

- Node.js 20+
- pnpm 9+

### Installation

```bash
<<<<<<< HEAD
<<<<<<< HEAD
# Clone the repository
git clone https://github.com/your-org/collect-iq.git
cd collect-iq

# Install dependencies
=======
>>>>>>> 2a13c815
pnpm install
```

Create an `.env.local` file in the project root with the environment variables validated in `lib/env.ts`:

- `NEXT_PUBLIC_AWS_REGION`
- `NEXT_PUBLIC_COGNITO_USER_POOL_ID`
- `NEXT_PUBLIC_COGNITO_USER_POOL_CLIENT_ID`
- `NEXT_PUBLIC_COGNITO_DOMAIN`
- `NEXT_PUBLIC_OAUTH_REDIRECT_URI`
- `NEXT_PUBLIC_OAUTH_LOGOUT_URI`
- `NEXT_PUBLIC_API_BASE`

See [AUTHENTICATION.md](./AUTHENTICATION.md) for Cognito setup details.

### Development

```bash
pnpm dev
```

The app runs at [http://localhost:3000](http://localhost:3000).

<<<<<<< HEAD
=======
pnpm install

````

Create an `.env.local` file in the project root with the environment variables validated in `lib/env.ts`:

- `NEXT_PUBLIC_AWS_REGION`
- `NEXT_PUBLIC_COGNITO_USER_POOL_ID`
- `NEXT_PUBLIC_COGNITO_USER_POOL_CLIENT_ID`
- `NEXT_PUBLIC_COGNITO_DOMAIN`
- `NEXT_PUBLIC_OAUTH_REDIRECT_URI`
- `NEXT_PUBLIC_OAUTH_LOGOUT_URI`
- `NEXT_PUBLIC_API_BASE`

See [AUTHENTICATION.md](./AUTHENTICATION.md) for Cognito setup details.

### Development

```bash
pnpm dev
````

The app runs at [http://localhost:3000](http://localhost:3000).

### Build

```bash
pnpm build
pnpm start
```

### Type Checking

```bash
pnpm typecheck
```

### Linting

```bash
pnpm lint
```

> > > > > > > 9fd1af9 (Squashed 'apps/web/' content from commit 56c37f3)

## Project Structure
=======
### Build
>>>>>>> 2a13c815

```bash
pnpm build
pnpm start
```
<<<<<<< HEAD
<<<<<<< HEAD
collect-iq/
├── apps/
│   └── web/                 # Next.js 14 frontend application
│       ├── app/
│       │   ├── (public)/    # Unauthenticated routes (auth callback, landing)
│       │   ├── (protected)/ # JWT-protected routes (upload, vault, cards)
│       │   └── api/         # API route handlers
│       ├── components/      # React components (auth, cards, upload, vault, ui)
│       └── lib/             # API client, auth helpers, schemas, utilities
├── services/
│   └── backend/             # AWS Lambda + Step Functions backend (TypeScript)
│       ├── src/
│       │   ├── handlers/
│       │   ├── agents/
│       │   ├── orchestration/
│       │   ├── adapters/
│       │   ├── store/
│       │   ├── auth/
│       │   ├── utils/
│       │   └── tests/
│       ├── esbuild.mjs
│       ├── vitest.config.ts
│       ├── tsconfig.json
│       └── package.json
├── packages/
│   ├── shared/              # Shared types/schemas
│   ├── config/              # Shared build/lint/test configuration
│   └── telemetry/           # Logging/metrics utilities
├── infra/
│   └── terraform/
│       ├── modules/
│       │   ├── amplify_hosting/
│       │   ├── api_gateway_http/
│       │   ├── cognito_user_pool/
│       │   ├── s3_uploads/
│       │   ├── dynamodb_collectiq/
│       │   ├── lambda_fn/
│       │   ├── step_functions/
│       │   ├── eventbridge_bus/
│       │   ├── rekognition_access/
│       │   ├── bedrock_access/
│       │   ├── cloudwatch_dashboards/
│       │   ├── ssm_secrets/
│       │   └── xray/
│       └── envs/
│           ├── dev/
│           └── prod/
├── docs/                    # Comprehensive project specifications
│   ├── Frontend/            # UI flows, wireframes, component specs
│   ├── Backend/             # API contracts, Lambda handlers, data models
│   ├── DevOps/              # Terraform modules, CI/CD, cost optimization
│   └── Project Specification.md
├── .kiro/specs/             # Granular requirements, design, and tasks
├── WARP.md                  # Developer guide for Warp AI terminal
├── AGENTS.md                # Repository coding standards and guidelines
└── README.md                # This file
```

### Git Subtree: apps/web

The `apps/web` directory is maintained as a **Git subtree** that mirrors the external [collect-iq-ui](https://github.com/jayvicsanantonio/collect-iq-ui) repository. This allows the UI codebase to be developed independently while remaining integrated into the monorepo.

**Key Commands**:

```bash
# Pull changes from external repository
git subtree pull --prefix=apps/web web-ui main --squash

# Push changes to external repository
git subtree push --prefix=apps/web web-ui main
```

**When to work in the monorepo vs external repo**:

- Work in the monorepo when integrating with backend services or shared packages
- Work in the external repo for isolated UI development and rapid iteration

**Rollback procedure**:

If you need to revert the subtree migration and restore the original `apps/web` directory:

```bash
# Return to backup branch
git checkout backup-before-subtree-migration

# Reset main to backup state
git checkout main
git reset --hard backup-before-subtree-migration

# Remove subtree remote
git remote remove web-ui
```

For detailed documentation on the subtree workflow, troubleshooting, rollback procedures, and best practices, see [apps/web/SUBTREE.md](apps/web/SUBTREE.md).

### Workspace configuration examples
=======
>>>>>>> 2a13c815

### Type Checking

```bash
pnpm typecheck
```

### Linting

```bash
pnpm lint
```

## Project Structure

```
collect-iq-ui/
├── app/                    # Next.js App Router
├── components/             # React components
│   ├── auth/               # Authentication components
│   ├── cards/              # Card-related components
│   ├── upload/             # Upload components
│   ├── vault/              # Vault components
│   └── ui/                 # shadcn/ui primitives
├── hooks/                  # Custom React hooks
├── lib/                    # Utilities, API client, types
├── public/                 # Static assets (if any)
├── styles/                 # Additional styles
└── next.config.mjs         # Next.js configuration
```

## Technology Stack

<<<<<<< HEAD
**MVP scale** (~10K users, 50K images/month):

- S3 storage: < $5
- Lambda invocations: $15-30
- Step Functions: < $10
- Rekognition API: ~$50
- Bedrock inference: ~$100
- DynamoDB + CloudWatch + Amplify: ~$60
=======
- **Framework**: Next.js 14 with App Router
- **Language**: TypeScript (non-strict mode)
- **Styling**: Tailwind CSS v4
- **UI Components**: shadcn/ui
- **Data Fetching**: SWR
- **Validation**: Zod
- **Authentication**: Amazon Cognito
>>>>>>> 2a13c815

## Path Aliases

- `@/*` - Project root
- `@/components/*` - Components directory
- `@/lib/*` - Library/utilities directory
- `@/lib/types` - Shared frontend types and Zod schemas

## Documentation

- [AUTHENTICATION.md](./AUTHENTICATION.md) - Complete authentication guide
- [DESIGN_SYSTEM.md](./DESIGN_SYSTEM.md) - Design system and styling guide
- [ENVIRONMENT_SETUP.md](./ENVIRONMENT_SETUP.md) - Environment configuration

## AWS Amplify Hosting

- Connect this repository to Amplify Hosting and set the environment variables above in the Amplify console.
- Use the default Next.js build commands (based on [Amplify's framework build spec](https://docs.amplify.aws/nextjs/deploy-and-host/fullstack-branching/mono-and-multi-repos/)):
  - Pre-build: `corepack enable` and `pnpm install --frozen-lockfile`
  - Build: `pnpm run build`
- Configure the artifact base directory as `.next` so Amplify picks up server and static assets.
- No custom post-build packaging is required; Amplify provisions the compute layer automatically for SSR.

## Learn More

<<<<<<< HEAD
# For questions, partnerships, or investment inquiries, please contact the CollectIQ team.

collect-iq-ui/
├── app/ # Next.js App Router
├── components/ # React components
│ ├── auth/ # Authentication components
│ ├── cards/ # Card-related components
│ ├── upload/ # Upload components
│ ├── vault/ # Vault components
│ └── ui/ # shadcn/ui primitives
├── hooks/ # Custom React hooks
├── lib/ # Utilities, API client, types
├── public/ # Static assets (if any)
├── styles/ # Additional styles
└── next.config.mjs # Next.js configuration

```

## Technology Stack

- **Framework**: Next.js 14 with App Router
- **Language**: TypeScript (non-strict mode)
- **Styling**: Tailwind CSS v4
- **UI Components**: shadcn/ui
- **Data Fetching**: SWR
- **Validation**: Zod
- **Authentication**: Amazon Cognito

## Path Aliases

- `@/*` - Project root
- `@/components/*` - Components directory
- `@/lib/*` - Library/utilities directory
- `@/lib/types` - Shared frontend types and Zod schemas

## Documentation

- [AUTHENTICATION.md](./AUTHENTICATION.md) - Complete authentication guide
- [DESIGN_SYSTEM.md](./DESIGN_SYSTEM.md) - Design system and styling guide
- [ENVIRONMENT_SETUP.md](./ENVIRONMENT_SETUP.md) - Environment configuration

## AWS Amplify Hosting

- Connect this repository to Amplify Hosting and set the environment variables above in the Amplify console.
- Use the default Next.js build commands (based on [Amplify's framework build spec](https://docs.amplify.aws/nextjs/deploy-and-host/fullstack-branching/mono-and-multi-repos/)):
  - Pre-build: `corepack enable` and `pnpm install --frozen-lockfile`
  - Build: `pnpm run build`
- Configure the artifact base directory as `.next` so Amplify picks up server and static assets.
- No custom post-build packaging is required; Amplify provisions the compute layer automatically for SSR.

## Learn More

- [Next.js Documentation](https://nextjs.org/docs)
- [Tailwind CSS v4](https://tailwindcss.com/docs)
- [shadcn/ui](https://ui.shadcn.com/)
>>>>>>> 9fd1af9 (Squashed 'apps/web/' content from commit 56c37f3)
```
=======
- [Next.js Documentation](https://nextjs.org/docs)
- [Tailwind CSS v4](https://tailwindcss.com/docs)
- [shadcn/ui](https://ui.shadcn.com/)
>>>>>>> 2a13c815
<|MERGE_RESOLUTION|>--- conflicted
+++ resolved
@@ -12,15 +12,6 @@
 ### Installation
 
 ```bash
-<<<<<<< HEAD
-<<<<<<< HEAD
-# Clone the repository
-git clone https://github.com/your-org/collect-iq.git
-cd collect-iq
-
-# Install dependencies
-=======
->>>>>>> 2a13c815
 pnpm install
 ```
 
@@ -44,162 +35,12 @@
 
 The app runs at [http://localhost:3000](http://localhost:3000).
 
-<<<<<<< HEAD
-=======
-pnpm install
-
-````
-
-Create an `.env.local` file in the project root with the environment variables validated in `lib/env.ts`:
-
-- `NEXT_PUBLIC_AWS_REGION`
-- `NEXT_PUBLIC_COGNITO_USER_POOL_ID`
-- `NEXT_PUBLIC_COGNITO_USER_POOL_CLIENT_ID`
-- `NEXT_PUBLIC_COGNITO_DOMAIN`
-- `NEXT_PUBLIC_OAUTH_REDIRECT_URI`
-- `NEXT_PUBLIC_OAUTH_LOGOUT_URI`
-- `NEXT_PUBLIC_API_BASE`
-
-See [AUTHENTICATION.md](./AUTHENTICATION.md) for Cognito setup details.
-
-### Development
-
-```bash
-pnpm dev
-````
-
-The app runs at [http://localhost:3000](http://localhost:3000).
-
 ### Build
 
 ```bash
 pnpm build
 pnpm start
 ```
-
-### Type Checking
-
-```bash
-pnpm typecheck
-```
-
-### Linting
-
-```bash
-pnpm lint
-```
-
-> > > > > > > 9fd1af9 (Squashed 'apps/web/' content from commit 56c37f3)
-
-## Project Structure
-=======
-### Build
->>>>>>> 2a13c815
-
-```bash
-pnpm build
-pnpm start
-```
-<<<<<<< HEAD
-<<<<<<< HEAD
-collect-iq/
-├── apps/
-│   └── web/                 # Next.js 14 frontend application
-│       ├── app/
-│       │   ├── (public)/    # Unauthenticated routes (auth callback, landing)
-│       │   ├── (protected)/ # JWT-protected routes (upload, vault, cards)
-│       │   └── api/         # API route handlers
-│       ├── components/      # React components (auth, cards, upload, vault, ui)
-│       └── lib/             # API client, auth helpers, schemas, utilities
-├── services/
-│   └── backend/             # AWS Lambda + Step Functions backend (TypeScript)
-│       ├── src/
-│       │   ├── handlers/
-│       │   ├── agents/
-│       │   ├── orchestration/
-│       │   ├── adapters/
-│       │   ├── store/
-│       │   ├── auth/
-│       │   ├── utils/
-│       │   └── tests/
-│       ├── esbuild.mjs
-│       ├── vitest.config.ts
-│       ├── tsconfig.json
-│       └── package.json
-├── packages/
-│   ├── shared/              # Shared types/schemas
-│   ├── config/              # Shared build/lint/test configuration
-│   └── telemetry/           # Logging/metrics utilities
-├── infra/
-│   └── terraform/
-│       ├── modules/
-│       │   ├── amplify_hosting/
-│       │   ├── api_gateway_http/
-│       │   ├── cognito_user_pool/
-│       │   ├── s3_uploads/
-│       │   ├── dynamodb_collectiq/
-│       │   ├── lambda_fn/
-│       │   ├── step_functions/
-│       │   ├── eventbridge_bus/
-│       │   ├── rekognition_access/
-│       │   ├── bedrock_access/
-│       │   ├── cloudwatch_dashboards/
-│       │   ├── ssm_secrets/
-│       │   └── xray/
-│       └── envs/
-│           ├── dev/
-│           └── prod/
-├── docs/                    # Comprehensive project specifications
-│   ├── Frontend/            # UI flows, wireframes, component specs
-│   ├── Backend/             # API contracts, Lambda handlers, data models
-│   ├── DevOps/              # Terraform modules, CI/CD, cost optimization
-│   └── Project Specification.md
-├── .kiro/specs/             # Granular requirements, design, and tasks
-├── WARP.md                  # Developer guide for Warp AI terminal
-├── AGENTS.md                # Repository coding standards and guidelines
-└── README.md                # This file
-```
-
-### Git Subtree: apps/web
-
-The `apps/web` directory is maintained as a **Git subtree** that mirrors the external [collect-iq-ui](https://github.com/jayvicsanantonio/collect-iq-ui) repository. This allows the UI codebase to be developed independently while remaining integrated into the monorepo.
-
-**Key Commands**:
-
-```bash
-# Pull changes from external repository
-git subtree pull --prefix=apps/web web-ui main --squash
-
-# Push changes to external repository
-git subtree push --prefix=apps/web web-ui main
-```
-
-**When to work in the monorepo vs external repo**:
-
-- Work in the monorepo when integrating with backend services or shared packages
-- Work in the external repo for isolated UI development and rapid iteration
-
-**Rollback procedure**:
-
-If you need to revert the subtree migration and restore the original `apps/web` directory:
-
-```bash
-# Return to backup branch
-git checkout backup-before-subtree-migration
-
-# Reset main to backup state
-git checkout main
-git reset --hard backup-before-subtree-migration
-
-# Remove subtree remote
-git remote remove web-ui
-```
-
-For detailed documentation on the subtree workflow, troubleshooting, rollback procedures, and best practices, see [apps/web/SUBTREE.md](apps/web/SUBTREE.md).
-
-### Workspace configuration examples
-=======
->>>>>>> 2a13c815
 
 ### Type Checking
 
@@ -229,70 +70,6 @@
 ├── public/                 # Static assets (if any)
 ├── styles/                 # Additional styles
 └── next.config.mjs         # Next.js configuration
-```
-
-## Technology Stack
-
-<<<<<<< HEAD
-**MVP scale** (~10K users, 50K images/month):
-
-- S3 storage: < $5
-- Lambda invocations: $15-30
-- Step Functions: < $10
-- Rekognition API: ~$50
-- Bedrock inference: ~$100
-- DynamoDB + CloudWatch + Amplify: ~$60
-=======
-- **Framework**: Next.js 14 with App Router
-- **Language**: TypeScript (non-strict mode)
-- **Styling**: Tailwind CSS v4
-- **UI Components**: shadcn/ui
-- **Data Fetching**: SWR
-- **Validation**: Zod
-- **Authentication**: Amazon Cognito
->>>>>>> 2a13c815
-
-## Path Aliases
-
-- `@/*` - Project root
-- `@/components/*` - Components directory
-- `@/lib/*` - Library/utilities directory
-- `@/lib/types` - Shared frontend types and Zod schemas
-
-## Documentation
-
-- [AUTHENTICATION.md](./AUTHENTICATION.md) - Complete authentication guide
-- [DESIGN_SYSTEM.md](./DESIGN_SYSTEM.md) - Design system and styling guide
-- [ENVIRONMENT_SETUP.md](./ENVIRONMENT_SETUP.md) - Environment configuration
-
-## AWS Amplify Hosting
-
-- Connect this repository to Amplify Hosting and set the environment variables above in the Amplify console.
-- Use the default Next.js build commands (based on [Amplify's framework build spec](https://docs.amplify.aws/nextjs/deploy-and-host/fullstack-branching/mono-and-multi-repos/)):
-  - Pre-build: `corepack enable` and `pnpm install --frozen-lockfile`
-  - Build: `pnpm run build`
-- Configure the artifact base directory as `.next` so Amplify picks up server and static assets.
-- No custom post-build packaging is required; Amplify provisions the compute layer automatically for SSR.
-
-## Learn More
-
-<<<<<<< HEAD
-# For questions, partnerships, or investment inquiries, please contact the CollectIQ team.
-
-collect-iq-ui/
-├── app/ # Next.js App Router
-├── components/ # React components
-│ ├── auth/ # Authentication components
-│ ├── cards/ # Card-related components
-│ ├── upload/ # Upload components
-│ ├── vault/ # Vault components
-│ └── ui/ # shadcn/ui primitives
-├── hooks/ # Custom React hooks
-├── lib/ # Utilities, API client, types
-├── public/ # Static assets (if any)
-├── styles/ # Additional styles
-└── next.config.mjs # Next.js configuration
-
 ```
 
 ## Technology Stack
@@ -331,11 +108,4 @@
 
 - [Next.js Documentation](https://nextjs.org/docs)
 - [Tailwind CSS v4](https://tailwindcss.com/docs)
-- [shadcn/ui](https://ui.shadcn.com/)
->>>>>>> 9fd1af9 (Squashed 'apps/web/' content from commit 56c37f3)
-```
-=======
-- [Next.js Documentation](https://nextjs.org/docs)
-- [Tailwind CSS v4](https://tailwindcss.com/docs)
-- [shadcn/ui](https://ui.shadcn.com/)
->>>>>>> 2a13c815
+- [shadcn/ui](https://ui.shadcn.com/)