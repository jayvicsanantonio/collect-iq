--- conflicted
+++ resolved
@@ -9,10 +9,7 @@
 }
 
 @theme {
-  /* Color Tokens - WCAG AA Compliant (4.5:1 contrast ratio)
-   * All color combinations have been validated for accessibility
-   * See lib/accessibility.ts for contrast ratio calculations
-   */
+  /* Color Tokens */
   --color-vault-blue: #1a73e8;
   --color-holo-cyan: #00c6ff;
   --color-carbon-gray: #1e1e1e;
@@ -45,12 +42,6 @@
   --transition-fast: 150ms;
   --transition-base: 200ms;
   --transition-slow: 300ms;
-
-  /* Animation Easing */
-  --ease-in-out: cubic-bezier(0.4, 0, 0.2, 1);
-  --ease-out: cubic-bezier(0, 0, 0.2, 1);
-  --ease-in: cubic-bezier(0.4, 0, 1, 1);
-  --ease-spring: cubic-bezier(0.34, 1.56, 0.64, 1);
 }
 
 /* Note: Avoid setting global padding: 0; here. */
@@ -109,54 +100,12 @@
   --ring: #00c6ff;
 }
 
-/* Focus Styles - 2px Holo Cyan ring for keyboard navigation */
+/* Focus Styles */
 *:focus-visible {
   outline: 2px solid var(--color-holo-cyan);
   outline-offset: 2px;
-  border-radius: 4px;
-}
-
-/* Enhanced focus for interactive elements */
-button:focus-visible,
-a:focus-visible,
-input:focus-visible,
-textarea:focus-visible,
-select:focus-visible,
-[role="button"]:focus-visible,
-[role="link"]:focus-visible,
-[tabindex]:not([tabindex="-1"]):focus-visible {
-  outline: 2px solid var(--color-holo-cyan);
-  outline-offset: 2px;
-  box-shadow: 0 0 0 4px rgba(0, 198, 255, 0.1);
-}
-
-/* Skip link styles */
-.skip-link {
-  position: absolute;
-  top: -40px;
-  left: 0;
-  background: var(--color-vault-blue);
-  color: white;
-  padding: 8px 16px;
-  text-decoration: none;
-  border-radius: 0 0 8px 0;
-  z-index: 9999;
-  font-weight: 500;
-  transition: top 0.2s ease-in-out;
-}
-
-.skip-link:focus {
-  top: 0;
-  outline: 2px solid var(--color-holo-cyan);
-  outline-offset: 2px;
-}
-
-<<<<<<< HEAD
-/* Reduced Motion - Respect user preference for reduced animations
- * WCAG 2.2 Level AAA: Animation from Interactions (2.3.3)
- * Disables all animations and transitions when user prefers reduced motion
- */
-=======
+}
+
 /* Animations */
 @keyframes spin {
   from {
@@ -168,7 +117,6 @@
 }
 
 /* Reduced Motion */
->>>>>>> fb3d05d6
 @media (prefers-reduced-motion: reduce) {
   *,
   *::before,
@@ -176,392 +124,7 @@
     animation-duration: 0.01ms !important;
     animation-iteration-count: 1 !important;
     transition-duration: 0.01ms !important;
-    scroll-behavior: auto !important;
-  }
-
-  /* Disable transform animations */
-  * {
-    transform: none !important;
-  }
-
-  /* Keep opacity transitions for fade effects (less jarring) */
-  .fade-transition {
-    transition: opacity 0.01ms !important;
-  }
-}
-
-/* ============================================================================
- * Optimized Animations
- * Uses transform and opacity for GPU acceleration (60fps target)
- * Avoids properties that trigger layout reflows
- * ============================================================================ */
-
-/* Fade animations - opacity only (GPU accelerated) */
-.animate-fade-in {
-  animation: fadeIn var(--transition-base) var(--ease-out);
-}
-
-.animate-fade-out {
-  animation: fadeOut var(--transition-base) var(--ease-in);
-}
-
-@keyframes fadeIn {
-  from {
-    opacity: 0;
-  }
-  to {
-    opacity: 1;
-  }
-}
-
-@keyframes fadeOut {
-  from {
-    opacity: 1;
-  }
-  to {
-    opacity: 0;
-  }
-}
-
-/* Scale animations - transform only (GPU accelerated) */
-.animate-scale-in {
-  animation: scaleIn var(--transition-base) var(--ease-out);
-}
-
-.animate-scale-out {
-  animation: scaleOut var(--transition-base) var(--ease-in);
-}
-
-@keyframes scaleIn {
-  from {
-    opacity: 0;
-    transform: scale(0.95);
-  }
-  to {
-    opacity: 1;
-    transform: scale(1);
-  }
-}
-
-@keyframes scaleOut {
-  from {
-    opacity: 1;
-    transform: scale(1);
-  }
-  to {
-    opacity: 0;
-    transform: scale(0.95);
-  }
-}
-
-/* Slide animations - transform only (GPU accelerated) */
-.animate-slide-in-bottom {
-  animation: slideInBottom var(--transition-slow) var(--ease-out);
-}
-
-.animate-slide-out-bottom {
-  animation: slideOutBottom var(--transition-slow) var(--ease-in);
-}
-
-@keyframes slideInBottom {
-  from {
-    opacity: 0;
-    transform: translateY(20px);
-  }
-  to {
-    opacity: 1;
-    transform: translateY(0);
-  }
-}
-
-@keyframes slideOutBottom {
-  from {
-    opacity: 1;
-    transform: translateY(0);
-  }
-  to {
-    opacity: 0;
-    transform: translateY(20px);
-  }
-}
-
-/* Spin animation for loading states */
-.animate-spin-slow {
-  animation: spin 1s linear infinite;
-}
-
-@keyframes spin {
-  from {
-    transform: rotate(0deg);
-  }
-  to {
-    transform: rotate(360deg);
-  }
-}
-
-/* Pulse animation for loading states */
-.animate-pulse-subtle {
-  animation: pulseSubtle 2s cubic-bezier(0.4, 0, 0.6, 1) infinite;
-}
-
-@keyframes pulseSubtle {
-  0%,
-  100% {
-    opacity: 1;
-  }
-  50% {
-    opacity: 0.7;
-  }
-}
-
-/* Optimized transition utilities */
-.transition-transform-opacity {
-  transition-property: transform, opacity;
-  transition-timing-function: var(--ease-in-out);
-  transition-duration: var(--transition-base);
-}
-
-.transition-opacity-fast {
-  transition-property: opacity;
-  transition-timing-function: var(--ease-in-out);
-  transition-duration: var(--transition-fast);
-}
-
-.transition-transform-fast {
-  transition-property: transform;
-  transition-timing-function: var(--ease-in-out);
-  transition-duration: var(--transition-fast);
-}
-
-/* Hardware acceleration hint - use sparingly */
-.gpu-accelerated {
-  transform: translateZ(0);
-  will-change: transform, opacity;
-}
-
-/* Remove will-change after animation completes */
-.gpu-accelerated-done {
-  will-change: auto;
-}
-
-/* Responsive Layout Utilities */
-/* Mobile-first approach with Tailwind breakpoints */
-
-/* Touch Target Minimum Size (44x44px for accessibility) */
-.touch-target {
-  min-width: 44px;
-  min-height: 44px;
-}
-
-/* Safe Area Padding for iOS Notch */
-.safe-area-top {
-  padding-top: env(safe-area-inset-top);
-}
-
-.safe-area-bottom {
-  padding-bottom: env(safe-area-inset-bottom);
-}
-
-.safe-area-left {
-  padding-left: env(safe-area-inset-left);
-}
-
-.safe-area-right {
-  padding-right: env(safe-area-inset-right);
-}
-
-.safe-area-inset {
-  padding-top: env(safe-area-inset-top);
-  padding-bottom: env(safe-area-inset-bottom);
-  padding-left: env(safe-area-inset-left);
-  padding-right: env(safe-area-inset-right);
-}
-
-/* Responsive Container */
-.container-responsive {
-  width: 100%;
-  margin-left: auto;
-  margin-right: auto;
-  padding-left: 16px;
-  padding-right: 16px;
-}
-
-@media (min-width: 640px) {
-  .container-responsive {
-    max-width: 640px;
-    padding-left: 24px;
-    padding-right: 24px;
-  }
-}
-
-@media (min-width: 768px) {
-  .container-responsive {
-    max-width: 768px;
-  }
-}
-
-@media (min-width: 1024px) {
-  .container-responsive {
-    max-width: 1024px;
-    padding-left: 32px;
-    padding-right: 32px;
-  }
-}
-
-@media (min-width: 1280px) {
-  .container-responsive {
-    max-width: 1280px;
-  }
-}
-
-@media (min-width: 1536px) {
-  .container-responsive {
-    max-width: 1536px;
-  }
-}
-
-/* Mobile Navigation */
-@media (max-width: 768px) {
-  .sidebar-desktop {
-    display: none;
-  }
-}
-
-/* Responsive Grid Columns */
-.grid-responsive {
-  display: grid;
-  gap: 1.5rem;
-  grid-template-columns: 1fr;
-}
-
-@media (min-width: 640px) {
-  .grid-responsive {
-    grid-template-columns: repeat(2, 1fr);
-  }
-}
-
-@media (min-width: 1024px) {
-  .grid-responsive {
-    grid-template-columns: repeat(3, 1fr);
-  }
-}
-
-@media (min-width: 1280px) {
-  .grid-responsive {
-    grid-template-columns: repeat(4, 1fr);
-  }
-}
-
-/* Single Column Layout for Mobile */
-@media (max-width: 640px) {
-  .mobile-single-column {
-    display: flex;
-    flex-direction: column;
-  }
-}
-
-/* Responsive Text Sizes */
-.text-responsive-sm {
-  font-size: 0.875rem;
-}
-
-@media (min-width: 768px) {
-  .text-responsive-sm {
-    font-size: 1rem;
-  }
-}
-
-.text-responsive-base {
-  font-size: 1rem;
-}
-
-@media (min-width: 768px) {
-  .text-responsive-base {
-    font-size: 1.125rem;
-  }
-}
-
-.text-responsive-lg {
-  font-size: 1.125rem;
-}
-
-@media (min-width: 768px) {
-  .text-responsive-lg {
-    font-size: 1.25rem;
-  }
-}
-
-.text-responsive-xl {
-  font-size: 1.25rem;
-}
-
-@media (min-width: 768px) {
-  .text-responsive-xl {
-    font-size: 1.5rem;
-  }
-}
-
-.text-responsive-2xl {
-  font-size: 1.5rem;
-}
-
-@media (min-width: 768px) {
-  .text-responsive-2xl {
-    font-size: 2rem;
-  }
-}
-
-/* Responsive Spacing */
-.spacing-responsive-sm {
-  padding: 0.5rem;
-}
-
-@media (min-width: 768px) {
-  .spacing-responsive-sm {
-    padding: 1rem;
-  }
-}
-
-.spacing-responsive-md {
-  padding: 1rem;
-}
-
-@media (min-width: 768px) {
-  .spacing-responsive-md {
-    padding: 1.5rem;
-  }
-}
-
-.spacing-responsive-lg {
-  padding: 1.5rem;
-}
-
-@media (min-width: 768px) {
-  .spacing-responsive-lg {
-    padding: 2rem;
-  }
-}
-
-/* Orientation Handling */
-@media (orientation: landscape) and (max-height: 500px) {
-  /* Reduce vertical spacing in landscape mode on mobile */
-  .landscape-compact {
-    padding-top: 0.5rem;
-    padding-bottom: 0.5rem;
-  }
-}
-
-/* Swipe Gestures */
-.swipeable {
-  touch-action: pan-y;
-  user-select: none;
-  -webkit-user-select: none;
-}
-
-/* Pull to Refresh */
-.pull-to-refresh-container {
-  overscroll-behavior-y: contain;
-  -webkit-overflow-scrolling: touch;
+  }
 }
 
 /* Button Variants */
