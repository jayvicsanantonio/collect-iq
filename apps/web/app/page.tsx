--- conflicted
+++ resolved
@@ -1,34 +1,5 @@
 'use client';
 
-<<<<<<< HEAD
-import { useState } from 'react';
-import { ThemeToggle } from '@/components/theme-toggle';
-import { SignInButton } from '@/components/auth/SignInButton';
-import { Camera, Upload, Sparkles, Shield, TrendingUp } from 'lucide-react';
-import { useToast } from '@/hooks/use-toast';
-// import { getSession } from '@/lib/auth';
-// import type { UserSession } from '@/lib/auth';
-
-export default function HomePage() {
-  const { toast } = useToast();
-  // const [session, setSession] = useState<UserSession | null>(null);
-  const [isCheckingAuth] = useState(true);
-
-  // useEffect(() => {
-  //   checkAuth();
-  // }, []);
-
-  // async function checkAuth() {
-  //   try {
-  //     const currentSession = await getSession();
-  //     setSession(currentSession);
-  //   } catch (error) {
-  //     console.error('Auth check failed:', error);
-  //   } finally {
-  //     setIsCheckingAuth(false);
-  //   }
-  // }
-=======
 import { useEffect } from 'react';
 import { useRouter } from 'next/navigation';
 import { isAuthenticated } from '@/lib/auth';
@@ -61,7 +32,6 @@
       router.replace('/landing');
     }
   }
->>>>>>> fb3d05d6
 
   // Show loading state while checking auth
   return (
@@ -70,343 +40,6 @@
         <div className="mb-4 h-8 w-8 animate-spin rounded-full border-4 border-[var(--border)] border-t-[var(--holo-cyan)] mx-auto" />
         <p className="text-[var(--muted-foreground)]">Loading...</p>
       </div>
-<<<<<<< HEAD
-      {/* Additional Radial Gradients for Depth */}
-      <div className="absolute inset-0 pointer-events-none">
-        {/* Light Mode - VIBRANT Bright Radials */}
-        <div
-          className="absolute inset-0 dark:hidden"
-          style={{
-            background:
-              'radial-gradient(circle at 30% 40%, rgba(14, 165, 233, 0.6) 0%, transparent 50%), radial-gradient(circle at 70% 60%, rgba(16, 185, 129, 0.55) 0%, transparent 50%), radial-gradient(circle at 50% 80%, rgba(249, 115, 22, 0.5) 0%, transparent 45%)',
-          }}
-        />
-        {/* Dark Mode - Very Subtle Radials */}
-        <div
-          className="absolute inset-0 hidden dark:block"
-          style={{
-            background:
-              'radial-gradient(circle at 30% 40%, rgba(59, 130, 246, 0.05) 0%, transparent 40%), radial-gradient(circle at 70% 60%, rgba(34, 197, 94, 0.04) 0%, transparent 40%), radial-gradient(circle at 50% 80%, rgba(251, 146, 60, 0.03) 0%, transparent 35%)',
-          }}
-        />
-      </div>
-      {/* Header */}
-      <header
-        className="w-full relative z-10 safe-area-top"
-        style={{
-          paddingTop: '24px',
-          paddingBottom: '24px',
-          paddingLeft: '16px',
-          paddingRight: '16px',
-        }}
-      >
-        <div className="flex items-center justify-between max-w-7xl mx-auto">
-          <div
-            className="text-2xl font-medium tracking-tight"
-            style={{
-              fontFamily: 'var(--font-display)',
-              letterSpacing: '-0.01em',
-              marginTop: '8px',
-              marginLeft: '4px',
-            }}
-          >
-            Collect
-            <span
-              style={{
-                background: 'linear-gradient(135deg, #FFD700, #FFA500)',
-                WebkitBackgroundClip: 'text',
-                WebkitTextFillColor: 'transparent',
-                backgroundClip: 'text',
-              }}
-            >
-              IQ
-            </span>
-          </div>
-          <div
-            className="flex items-center gap-4"
-            style={{ marginTop: '8px', marginRight: '4px' }}
-          >
-            {!isCheckingAuth && (
-              <SignInButton variant="link" size="sm" destination="/vault" />
-            )}
-            <ThemeToggle />
-          </div>
-        </div>
-      </header>
-
-      {/* Main Content - Centered */}
-      <main className="flex-1 flex items-center justify-center px-4 sm:px-6 py-12 sm:py-24 relative z-10">
-        <div className="max-w-4xl w-full text-center">
-          {/* Title */}
-          <div className="mb-8 sm:mb-12">
-            <h1
-              className="text-3xl sm:text-4xl md:text-5xl font-medium tracking-tight"
-              style={{
-                fontFamily: 'var(--font-display)',
-                letterSpacing: '-0.02em',
-              }}
-            >
-              SCAN YOUR COLLECTION
-            </h1>
-          </div>
-
-          {/* Card Buttons - Pokémon Card Style */}
-          <div className="flex flex-col sm:flex-row gap-6 sm:gap-8 justify-center items-center mb-8 sm:mb-12">
-            {/* Upload Card */}
-            <button
-              onClick={handleUpload}
-              className="group relative overflow-hidden rounded-2xl transition-all duration-300 hover:scale-105 w-full sm:w-64 touch-target"
-              style={{
-                maxWidth: '280px',
-                height: '320px',
-                background:
-                  'linear-gradient(135deg, var(--color-vault-blue) 0%, var(--color-holo-cyan) 100%)',
-                boxShadow: '0 20px 40px rgba(0, 0, 0, 0.15)',
-                padding: '2px',
-              }}
-            >
-              {/* Card Border */}
-              <div
-                className="w-full h-full rounded-xl flex flex-col items-center justify-center p-6"
-                style={{
-                  backgroundColor: 'var(--card)',
-                }}
-              >
-                {/* Icon */}
-                <div
-                  className="w-24 h-24 rounded-full flex items-center justify-center mb-6 transition-transform duration-300 group-hover:scale-110"
-                  style={{
-                    background:
-                      'linear-gradient(135deg, var(--color-vault-blue), var(--color-holo-cyan))',
-                  }}
-                >
-                  <Upload className="w-12 h-12 text-white" strokeWidth={2} />
-                </div>
-
-                {/* Title */}
-                <h3
-                  className="text-2xl font-bold mb-2"
-                  style={{
-                    fontFamily: 'var(--font-display)',
-                    letterSpacing: '-0.01em',
-                  }}
-                >
-                  Upload Card
-                </h3>
-
-                {/* Description */}
-                <p
-                  className="text-sm text-center"
-                  style={{
-                    color: 'var(--muted-foreground)',
-                  }}
-                >
-                  Choose from your files
-                </p>
-
-                {/* Decorative Element */}
-                <div className="mt-6 flex gap-2">
-                  <div
-                    className="w-2 h-2 rounded-full"
-                    style={{ backgroundColor: 'var(--color-vault-blue)' }}
-                  />
-                  <div
-                    className="w-2 h-2 rounded-full"
-                    style={{ backgroundColor: 'var(--color-holo-cyan)' }}
-                  />
-                  <div
-                    className="w-2 h-2 rounded-full"
-                    style={{ backgroundColor: 'var(--color-vault-blue)' }}
-                  />
-                </div>
-              </div>
-
-              {/* Holographic Effect */}
-              <div
-                className="absolute inset-0 rounded-2xl opacity-20 pointer-events-none"
-                style={{
-                  background:
-                    'linear-gradient(45deg, transparent 30%, rgba(255, 255, 255, 0.3) 50%, transparent 70%)',
-                }}
-              />
-            </button>
-
-            {/* Use Camera Card */}
-            <button
-              onClick={handleCamera}
-              className="group relative overflow-hidden rounded-2xl transition-all duration-300 hover:scale-105 w-full sm:w-64 touch-target"
-              style={{
-                maxWidth: '280px',
-                height: '320px',
-                background:
-                  'linear-gradient(135deg, var(--color-holo-cyan) 0%, var(--color-vault-blue) 100%)',
-                boxShadow: '0 20px 40px rgba(0, 0, 0, 0.15)',
-                padding: '2px',
-              }}
-            >
-              {/* Card Border */}
-              <div
-                className="w-full h-full rounded-xl flex flex-col items-center justify-center p-6"
-                style={{
-                  backgroundColor: 'var(--card)',
-                }}
-              >
-                {/* Icon */}
-                <div
-                  className="w-24 h-24 rounded-full flex items-center justify-center mb-6 transition-transform duration-300 group-hover:scale-110"
-                  style={{
-                    background:
-                      'linear-gradient(135deg, var(--color-holo-cyan), var(--color-vault-blue))',
-                  }}
-                >
-                  <Camera className="w-12 h-12 text-white" strokeWidth={2} />
-                </div>
-
-                {/* Title */}
-                <h3
-                  className="text-2xl font-bold mb-2"
-                  style={{
-                    fontFamily: 'var(--font-display)',
-                    letterSpacing: '-0.01em',
-                  }}
-                >
-                  Use Camera
-                </h3>
-
-                {/* Description */}
-                <p
-                  className="text-sm text-center"
-                  style={{
-                    color: 'var(--muted-foreground)',
-                  }}
-                >
-                  Take a photo now
-                </p>
-
-                {/* Decorative Element */}
-                <div className="mt-6 flex gap-2">
-                  <div
-                    className="w-2 h-2 rounded-full"
-                    style={{ backgroundColor: 'var(--color-holo-cyan)' }}
-                  />
-                  <div
-                    className="w-2 h-2 rounded-full"
-                    style={{ backgroundColor: 'var(--color-vault-blue)' }}
-                  />
-                  <div
-                    className="w-2 h-2 rounded-full"
-                    style={{ backgroundColor: 'var(--color-holo-cyan)' }}
-                  />
-                </div>
-              </div>
-
-              {/* Holographic Effect */}
-              <div
-                className="absolute inset-0 rounded-2xl opacity-20 pointer-events-none"
-                style={{
-                  background:
-                    'linear-gradient(45deg, transparent 30%, rgba(255, 255, 255, 0.3) 50%, transparent 70%)',
-                }}
-              />
-            </button>
-          </div>
-
-          {/* Features */}
-          <div className="grid grid-cols-1 sm:grid-cols-3 gap-8 sm:gap-12 pt-8 sm:pt-12">
-            {/* AI Identification */}
-            <div className="flex flex-col items-center space-y-4">
-              <div
-                className="w-12 h-12 rounded-lg flex items-center justify-center"
-                style={{
-                  backgroundColor: 'var(--accent)',
-                }}
-              >
-                <Sparkles
-                  className="w-6 h-6"
-                  style={{ color: 'var(--color-holo-cyan)' }}
-                  strokeWidth={1.5}
-                />
-              </div>
-              <p
-                className="text-sm font-medium"
-                style={{
-                  fontFamily: 'var(--font-sans)',
-                  letterSpacing: '-0.01em',
-                }}
-              >
-                AI Identification
-              </p>
-            </div>
-
-            {/* Authenticity Check */}
-            <div className="flex flex-col items-center space-y-4">
-              <div
-                className="w-12 h-12 rounded-lg flex items-center justify-center"
-                style={{
-                  backgroundColor: 'var(--accent)',
-                }}
-              >
-                <Shield
-                  className="w-6 h-6"
-                  style={{ color: 'var(--color-emerald-glow)' }}
-                  strokeWidth={1.5}
-                />
-              </div>
-              <p
-                className="text-sm font-medium"
-                style={{
-                  fontFamily: 'var(--font-sans)',
-                  letterSpacing: '-0.01em',
-                }}
-              >
-                Authenticity Check
-              </p>
-            </div>
-
-            {/* Real-Time Valuation */}
-            <div className="flex flex-col items-center space-y-4">
-              <div
-                className="w-12 h-12 rounded-lg flex items-center justify-center"
-                style={{
-                  backgroundColor: 'var(--accent)',
-                }}
-              >
-                <TrendingUp
-                  className="w-6 h-6"
-                  style={{ color: 'var(--color-vault-blue)' }}
-                  strokeWidth={1.5}
-                />
-              </div>
-              <p
-                className="text-sm font-medium"
-                style={{
-                  fontFamily: 'var(--font-sans)',
-                  letterSpacing: '-0.01em',
-                }}
-              >
-                Real-Time Valuation
-              </p>
-            </div>
-          </div>
-        </div>
-      </main>
-
-      {/* Footer */}
-      <footer className="py-8 sm:py-12 relative z-10 safe-area-bottom">
-        <div className="w-full flex justify-center">
-          <p
-            className="text-xs tracking-wide text-center"
-            style={{
-              color: 'var(--muted-foreground)',
-              letterSpacing: '0.05em',
-            }}
-          >
-            POWERED BY AWS AI • COLLECTIQ 2025
-          </p>
-        </div>
-      </footer>
-=======
->>>>>>> fb3d05d6
     </div>
   );
 }