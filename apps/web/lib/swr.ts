/**
 * SWR configuration and custom hooks for data fetching
 * Implements stale-while-revalidate caching strategies for optimal performance
 */

import useSWR, { type SWRConfiguration } from 'swr';
import useSWRMutation, { type SWRMutationConfiguration } from 'swr/mutation';
import type { Card, ListCardsResponse, RevalueResponse } from '@collectiq/shared';
import { getCards, getCard, deleteCard, revalueCard } from './api';

// ============================================================================
// SWR Configuration
// ============================================================================

/**
 * Default SWR configuration with stale-while-revalidate strategy
 * 
 * Strategy:
 * - Serve cached data immediately (stale)
 * - Revalidate in background
 * - Update UI when fresh data arrives
 */
export const swrConfig: SWRConfiguration = {
  // Stale-while-revalidate settings
  revalidateOnFocus: false, // Don't revalidate on window focus (too aggressive)
  revalidateOnReconnect: true, // Revalidate when network reconnects
  revalidateIfStale: true, // Revalidate if data is stale
  
  // Deduplication settings
  dedupingInterval: 2000, // Dedupe requests within 2 seconds
  focusThrottleInterval: 5000, // Throttle focus revalidation to 5 seconds
  
  // Error handling
  errorRetryCount: 3, // Retry failed requests 3 times
  errorRetryInterval: 5000, // Wait 5 seconds between retries
  shouldRetryOnError: true, // Enable automatic retries
  
  // Performance optimization
  keepPreviousData: true, // Keep previous data while fetching new data
};

// ============================================================================
// Cache Configuration
// ============================================================================

/**
 * Cache time-to-live (TTL) configurations in milliseconds
 */
export const CACHE_TTL = {
  // Vault list: 5 minutes (frequently updated)
  VAULT_LIST: 5 * 60 * 1000,
  
  // Card details: 10 minutes (less frequently updated)
  CARD_DETAIL: 10 * 60 * 1000,
  
  // Valuation data: 1 hour (expensive to compute)
  VALUATION: 60 * 60 * 1000,
  
  // User session: 15 minutes
  SESSION: 15 * 60 * 1000,
} as const;

/**
 * SWR configuration for vault lists with aggressive stale-while-revalidate
 */
export const vaultListConfig: SWRConfiguration = {
  ...swrConfig,
  dedupingInterval: 5000, // Longer deduping for lists
  revalidateOnMount: true, // Always revalidate on mount
  refreshInterval: CACHE_TTL.VAULT_LIST, // Auto-refresh every 5 minutes
};

/**
 * SWR configuration for card details with longer cache
 */
export const cardDetailConfig: SWRConfiguration = {
  ...swrConfig,
  dedupingInterval: 10000, // Longer deduping for details
  refreshInterval: CACHE_TTL.CARD_DETAIL, // Auto-refresh every 10 minutes
};

/**
 * SWR configuration for valuation data with extended cache
 */
export const valuationConfig: SWRConfiguration = {
  ...swrConfig,
  dedupingInterval: 30000, // Much longer deduping for expensive operations
  refreshInterval: CACHE_TTL.VALUATION, // Auto-refresh every hour
  revalidateOnMount: false, // Don't revalidate on mount (use cached data)
};

// ============================================================================
// Cache Key Generators
// ============================================================================

/**
 * Generate cache key for cards list
 */
export function getCardsKey(params?: { cursor?: string; limit?: number }) {
  const base = '/cards';
  if (!params) return base;

  const searchParams = new URLSearchParams();
  if (params.cursor) searchParams.set('cursor', params.cursor);
  if (params.limit) searchParams.set('limit', params.limit.toString());

  const query = searchParams.toString();
  return query ? `${base}?${query}` : base;
}

/**
 * Generate cache key for single card
 */
export function getCardKey(cardId: string) {
  return `/cards/${cardId}`;
}

// ============================================================================
// Custom Hooks
// ============================================================================

/**
 * Hook to fetch paginated list of cards with stale-while-revalidate
 * 
 * Uses aggressive caching strategy:
 * - Serves cached data immediately
 * - Revalidates in background every 5 minutes
 * - Auto-refreshes to keep data fresh
 */
export function useCards(params?: { cursor?: string; limit?: number }) {
  const key = getCardsKey(params);

  return useSWR<ListCardsResponse>(
    key,
    () => getCards(params),
    vaultListConfig
  );
}

/**
 * Hook to fetch a single card with extended cache
 * 
 * Uses longer cache strategy:
 * - Card details change less frequently
 * - 10-minute cache with background revalidation
 * - Reduces API calls for frequently viewed cards
 */
export function useCard(cardId: string | null) {
  const key = cardId ? getCardKey(cardId) : null;

  return useSWR<Card>(
    key,
    () => (cardId ? getCard(cardId) : Promise.reject('No card ID')),
    cardDetailConfig
  );
}

// ============================================================================
// Mutation Hooks
// ============================================================================

/**
<<<<<<< HEAD
 * Hook to delete a card with optimistic updates and cache invalidation
 * 
 * Strategy:
 * - Optimistically remove card from UI
 * - Invalidate all related caches
 * - Rollback on error
=======
 * Hook to create a card
 */
export function useCreateCard() {
  return useSWRMutation(
    '/cards',
    async (
      _key: string,
      { arg }: { arg: { frontS3Key: string; backS3Key?: string } }
    ) => {
      const { createCard } = await import('./api');
      return createCard(arg);
    },
    {
      // Revalidate cards list after creation
      revalidate: true,
    } as SWRMutationConfiguration<
      Card,
      Error,
      string,
      { frontS3Key: string; backS3Key?: string }
    >
  );
}

/**
 * Hook to delete a card with optimistic updates
>>>>>>> fb3d05d6
 */
export function useDeleteCard() {
  return useSWRMutation(
    '/cards',
    async (_key: string, { arg }: { arg: string }) => {
      // arg is the cardId
      await deleteCard(arg);
      return { cardId: arg };
    },
    {
      // Optimistic update: remove card from cache immediately
      populateCache: () => {
        // Don't populate cache, let revalidation handle it
        return false;
      },
      revalidate: true,
      // On error, revalidate to restore correct state
      rollbackOnError: true,
<<<<<<< HEAD
      // Optimistic data update
      optimisticData: (currentData) => {
        // This will be used by the cache invalidation helpers
        return currentData;
      },
    } as SWRMutationConfiguration<{ ok: boolean }, Error, string, string>
=======
    } as SWRMutationConfiguration<{ cardId: string }, Error, string, string>
>>>>>>> fb3d05d6
  );
}

/**
 * Hook to refresh card valuation with cache invalidation
 * 
 * Strategy:
 * - Trigger valuation refresh
 * - Invalidate card cache to fetch fresh data
 * - Invalidate vault list to show updated values
 */
export function useRevalueCard() {
  return useSWRMutation(
    '/cards/revalue',
    async (
      _key: string,
      { arg }: { arg: { cardId: string; forceRefresh?: boolean } }
    ) => {
      return revalueCard(arg.cardId, { forceRefresh: arg.forceRefresh });
    },
    {
      // Revalidate the card after refresh
      revalidate: true,
    } as SWRMutationConfiguration<
      RevalueResponse,
      Error,
      string,
      { cardId: string; forceRefresh?: boolean }
    >
  );
}

// ============================================================================
// Cache Invalidation Helpers
// ============================================================================

/**
 * Type for SWR mutate function
 */
type MutateFunction = (
  key?: string | ((key: string) => boolean),
  data?: unknown,
  opts?: { revalidate?: boolean }
) => Promise<unknown>;

/**
 * Invalidate all cards cache
 */
export function invalidateCardsCache(mutate: MutateFunction) {
  // Invalidate all keys that start with /cards
  return mutate(
    (key: string) => typeof key === 'string' && key.startsWith('/cards'),
    undefined,
    { revalidate: true }
  );
}

/**
 * Invalidate specific card cache
 */
export function invalidateCardCache(mutate: MutateFunction, cardId: string) {
  return mutate(getCardKey(cardId), undefined, { revalidate: true });
}

/**
 * Optimistically update card in cache
 */
export function updateCardInCache(
  mutate: MutateFunction,
  cardId: string,
  updater: (card: Card) => Card
) {
  const key = getCardKey(cardId);

  return mutate(
    key,
    async (currentCard: Card | undefined) => {
      if (!currentCard) return currentCard;
      return updater(currentCard);
    },
    { revalidate: false }
  );
}

/**
 * Optimistically remove card from list cache
 */
export function removeCardFromListCache(mutate: MutateFunction, cardId: string) {
  return mutate(
    (key: string) => typeof key === 'string' && key.startsWith('/cards?'),
    async (currentData: ListCardsResponse | undefined) => {
      if (!currentData) return currentData;

      return {
        ...currentData,
        items: currentData.items.filter((card) => card.cardId !== cardId),
      };
    },
    { revalidate: false }
  );
}<|MERGE_RESOLUTION|>--- conflicted
+++ resolved
@@ -1,6 +1,5 @@
 /**
  * SWR configuration and custom hooks for data fetching
- * Implements stale-while-revalidate caching strategies for optimal performance
  */
 
 import useSWR, { type SWRConfiguration } from 'swr';
@@ -13,80 +12,16 @@
 // ============================================================================
 
 /**
- * Default SWR configuration with stale-while-revalidate strategy
- * 
- * Strategy:
- * - Serve cached data immediately (stale)
- * - Revalidate in background
- * - Update UI when fresh data arrives
+ * Default SWR configuration
  */
 export const swrConfig: SWRConfiguration = {
-  // Stale-while-revalidate settings
-  revalidateOnFocus: false, // Don't revalidate on window focus (too aggressive)
-  revalidateOnReconnect: true, // Revalidate when network reconnects
-  revalidateIfStale: true, // Revalidate if data is stale
-  
-  // Deduplication settings
-  dedupingInterval: 2000, // Dedupe requests within 2 seconds
-  focusThrottleInterval: 5000, // Throttle focus revalidation to 5 seconds
-  
-  // Error handling
-  errorRetryCount: 3, // Retry failed requests 3 times
-  errorRetryInterval: 5000, // Wait 5 seconds between retries
-  shouldRetryOnError: true, // Enable automatic retries
-  
-  // Performance optimization
-  keepPreviousData: true, // Keep previous data while fetching new data
-};
-
-// ============================================================================
-// Cache Configuration
-// ============================================================================
-
-/**
- * Cache time-to-live (TTL) configurations in milliseconds
- */
-export const CACHE_TTL = {
-  // Vault list: 5 minutes (frequently updated)
-  VAULT_LIST: 5 * 60 * 1000,
-  
-  // Card details: 10 minutes (less frequently updated)
-  CARD_DETAIL: 10 * 60 * 1000,
-  
-  // Valuation data: 1 hour (expensive to compute)
-  VALUATION: 60 * 60 * 1000,
-  
-  // User session: 15 minutes
-  SESSION: 15 * 60 * 1000,
-} as const;
-
-/**
- * SWR configuration for vault lists with aggressive stale-while-revalidate
- */
-export const vaultListConfig: SWRConfiguration = {
-  ...swrConfig,
-  dedupingInterval: 5000, // Longer deduping for lists
-  revalidateOnMount: true, // Always revalidate on mount
-  refreshInterval: CACHE_TTL.VAULT_LIST, // Auto-refresh every 5 minutes
-};
-
-/**
- * SWR configuration for card details with longer cache
- */
-export const cardDetailConfig: SWRConfiguration = {
-  ...swrConfig,
-  dedupingInterval: 10000, // Longer deduping for details
-  refreshInterval: CACHE_TTL.CARD_DETAIL, // Auto-refresh every 10 minutes
-};
-
-/**
- * SWR configuration for valuation data with extended cache
- */
-export const valuationConfig: SWRConfiguration = {
-  ...swrConfig,
-  dedupingInterval: 30000, // Much longer deduping for expensive operations
-  refreshInterval: CACHE_TTL.VALUATION, // Auto-refresh every hour
-  revalidateOnMount: false, // Don't revalidate on mount (use cached data)
+  revalidateOnFocus: false,
+  revalidateOnReconnect: true,
+  dedupingInterval: 2000,
+  focusThrottleInterval: 5000,
+  errorRetryCount: 3,
+  errorRetryInterval: 5000,
+  shouldRetryOnError: true,
 };
 
 // ============================================================================
@@ -120,12 +55,7 @@
 // ============================================================================
 
 /**
- * Hook to fetch paginated list of cards with stale-while-revalidate
- * 
- * Uses aggressive caching strategy:
- * - Serves cached data immediately
- * - Revalidates in background every 5 minutes
- * - Auto-refreshes to keep data fresh
+ * Hook to fetch paginated list of cards
  */
 export function useCards(params?: { cursor?: string; limit?: number }) {
   const key = getCardsKey(params);
@@ -133,17 +63,12 @@
   return useSWR<ListCardsResponse>(
     key,
     () => getCards(params),
-    vaultListConfig
-  );
-}
-
-/**
- * Hook to fetch a single card with extended cache
- * 
- * Uses longer cache strategy:
- * - Card details change less frequently
- * - 10-minute cache with background revalidation
- * - Reduces API calls for frequently viewed cards
+    swrConfig
+  );
+}
+
+/**
+ * Hook to fetch a single card
  */
 export function useCard(cardId: string | null) {
   const key = cardId ? getCardKey(cardId) : null;
@@ -151,7 +76,7 @@
   return useSWR<Card>(
     key,
     () => (cardId ? getCard(cardId) : Promise.reject('No card ID')),
-    cardDetailConfig
+    swrConfig
   );
 }
 
@@ -160,14 +85,6 @@
 // ============================================================================
 
 /**
-<<<<<<< HEAD
- * Hook to delete a card with optimistic updates and cache invalidation
- * 
- * Strategy:
- * - Optimistically remove card from UI
- * - Invalidate all related caches
- * - Rollback on error
-=======
  * Hook to create a card
  */
 export function useCreateCard() {
@@ -194,7 +111,6 @@
 
 /**
  * Hook to delete a card with optimistic updates
->>>>>>> fb3d05d6
  */
 export function useDeleteCard() {
   return useSWRMutation(
@@ -206,33 +122,16 @@
     },
     {
       // Optimistic update: remove card from cache immediately
-      populateCache: () => {
-        // Don't populate cache, let revalidation handle it
-        return false;
-      },
+      populateCache: false,
       revalidate: true,
       // On error, revalidate to restore correct state
       rollbackOnError: true,
-<<<<<<< HEAD
-      // Optimistic data update
-      optimisticData: (currentData) => {
-        // This will be used by the cache invalidation helpers
-        return currentData;
-      },
-    } as SWRMutationConfiguration<{ ok: boolean }, Error, string, string>
-=======
     } as SWRMutationConfiguration<{ cardId: string }, Error, string, string>
->>>>>>> fb3d05d6
-  );
-}
-
-/**
- * Hook to refresh card valuation with cache invalidation
- * 
- * Strategy:
- * - Trigger valuation refresh
- * - Invalidate card cache to fetch fresh data
- * - Invalidate vault list to show updated values
+  );
+}
+
+/**
+ * Hook to refresh card valuation
  */
 export function useRevalueCard() {
   return useSWRMutation(
