'use client';

import { useEffect, useState } from 'react';
import { usePathname } from 'next/navigation';
import Link from 'next/link';
<<<<<<< HEAD
import {
  Home,
  Upload,
  Vault,
  LogIn,
  LogOut,
  User,
  Sparkles,
  Menu,
  X,
} from 'lucide-react';
import { getSession, signIn, signOut } from '@/lib/auth';
=======
import { Upload, Vault, LogOut, User, Sparkles } from 'lucide-react';
import { getSession, signOut } from '@/lib/auth';
>>>>>>> fb3d05d6
import type { UserSession } from '@/lib/auth';

/**
 * Left sidebar navigation component
 * Shows different navigation items based on authentication status
 * Responsive: Desktop sidebar, mobile bottom navigation
 */
export function Sidebar() {
  const pathname = usePathname();
  const [session, setSession] = useState<UserSession | null>(null);
  const [isCheckingAuth, setIsCheckingAuth] = useState(true);
  const [isSigningOut, setIsSigningOut] = useState(false);
  const [isMobileMenuOpen, setIsMobileMenuOpen] = useState(false);

  useEffect(() => {
    checkAuth();
  }, []);

  async function checkAuth() {
    try {
      const currentSession = await getSession();
      setSession(currentSession);
    } catch (error) {
      console.error('Auth check failed:', error);
    } finally {
      setIsCheckingAuth(false);
    }
  }

  async function handleSignOut() {
    setIsSigningOut(true);
    await signOut();
  }

  const isActive = (path: string) => pathname === path;

  return (
<<<<<<< HEAD
    <>
      {/* Desktop Sidebar */}
      <aside
        className="hidden md:flex md:flex-col md:w-64 md:h-screen md:sticky md:top-0 z-50 flex-shrink-0"
        style={{
          backgroundColor: 'var(--card)',
          borderRight: '1px solid var(--border)',
        }}
        role="navigation"
        aria-label="Main navigation"
      >
        {/* Logo */}
        <div
          className="p-6"
          style={{
            borderBottom: '1px solid var(--border)',
          }}
        >
          <Link href="/" className="flex items-center gap-2">
            <div
              className="w-8 h-8 rounded-lg flex items-center justify-center"
              style={{
                background:
                  'linear-gradient(to bottom right, var(--color-vault-blue), var(--color-holo-cyan))',
              }}
            >
              <Sparkles className="w-5 h-5 text-white" />
            </div>
            <span
              className="text-xl font-semibold"
              style={{
                fontFamily: 'var(--font-display)',
                color: 'var(--foreground)',
              }}
            >
              Collect
              <span
                style={{
                  background:
                    'linear-gradient(to right, var(--color-amber-pulse), #FFD700)',
                  WebkitBackgroundClip: 'text',
                  WebkitTextFillColor: 'transparent',
                  backgroundClip: 'text',
                }}
              >
                IQ
              </span>
            </span>
          </Link>
        </div>

        {/* Navigation */}
        <nav className="flex-1 p-4 space-y-1" aria-label="Primary navigation">
          {/* Home */}
          <Link
            href="/"
            className="flex items-center gap-3 px-3 py-2 rounded-lg text-sm font-medium transition-colors"
            style={{
              backgroundColor: isActive('/') ? 'var(--accent)' : 'transparent',
              color: isActive('/')
                ? 'var(--accent-foreground)'
                : 'var(--muted-foreground)',
            }}
          >
            <Home className="w-5 h-5" />
            <span>Home</span>
          </Link>

          {/* Authenticated Navigation */}
          {session && (
            <>
              <Link
                href="/upload"
                className="flex items-center gap-3 px-3 py-2 rounded-lg text-sm font-medium transition-colors"
                style={{
                  backgroundColor: isActive('/upload')
                    ? 'var(--accent)'
                    : 'transparent',
                  color: isActive('/upload')
                    ? 'var(--accent-foreground)'
                    : 'var(--muted-foreground)',
                }}
              >
                <Upload className="w-5 h-5" />
                <span>Upload Card</span>
              </Link>

              <Link
                href="/vault"
                className="flex items-center gap-3 px-3 py-2 rounded-lg text-sm font-medium transition-colors"
                style={{
                  backgroundColor: isActive('/vault')
                    ? 'var(--accent)'
                    : 'transparent',
                  color: isActive('/vault')
                    ? 'var(--accent-foreground)'
                    : 'var(--muted-foreground)',
                }}
              >
                <Vault className="w-5 h-5" />
                <span>My Vault</span>
              </Link>
            </>
          )}
        </nav>

        {/* User Section */}
        <div
          className="p-4"
          style={{
            borderTop: '1px solid var(--border)',
          }}
        >
          {isCheckingAuth ? (
            <div className="flex items-center gap-3 px-3 py-2">
              <div
                className="w-5 h-5 animate-spin rounded-full border-2"
                style={{
                  borderColor: 'var(--muted)',
                  borderTopColor: 'var(--foreground)',
                }}
              />
              <span
                className="text-sm"
                style={{ color: 'var(--muted-foreground)' }}
              >
                Loading...
              </span>
            </div>
          ) : session ? (
            <>
              {/* User Info */}
              <div className="flex items-center gap-3 px-3 py-2 mb-2">
                <div
                  className="w-8 h-8 rounded-full flex items-center justify-center"
                  style={{
                    background:
                      'linear-gradient(to bottom right, var(--color-vault-blue), var(--color-holo-cyan))',
                  }}
                >
                  <User className="w-4 h-4 text-white" />
                </div>
                <div className="flex-1 min-w-0">
                  <p
                    className="text-sm font-medium truncate"
                    style={{ color: 'var(--foreground)' }}
                  >
                    {session.email}
                  </p>
                  <p
                    className="text-xs"
                    style={{ color: 'var(--muted-foreground)' }}
                  >
                    Authenticated
                  </p>
                </div>
              </div>

              {/* Sign Out */}
              <button
                onClick={handleSignOut}
                disabled={isSigningOut}
                className="w-full flex items-center gap-3 px-3 py-2 rounded-lg text-sm font-medium transition-colors disabled:opacity-50"
                style={{
                  color: 'var(--muted-foreground)',
                }}
              >
                <LogOut className="w-5 h-5" />
                <span>{isSigningOut ? 'Signing out...' : 'Sign Out'}</span>
              </button>
            </>
          ) : (
            <button
              onClick={handleSignIn}
              className="w-full flex items-center gap-3 px-3 py-2 rounded-lg text-sm font-medium text-white transition-opacity"
              style={{
                backgroundColor: 'var(--color-vault-blue)',
              }}
              onMouseEnter={(e) => {
                e.currentTarget.style.opacity = '0.9';
              }}
              onMouseLeave={(e) => {
                e.currentTarget.style.opacity = '1';
              }}
            >
              <LogIn className="w-5 h-5" />
              <span>Sign In</span>
            </button>
          )}
        </div>
      </aside>

      {/* Mobile Header */}
      <header
        className="md:hidden fixed top-0 left-0 right-0 z-50 safe-area-top"
        style={{
          backgroundColor: 'var(--card)',
          borderBottom: '1px solid var(--border)',
        }}
      >
        <div className="flex items-center justify-between p-4">
          <Link href="/" className="flex items-center gap-2">
            <div
              className="w-8 h-8 rounded-lg flex items-center justify-center"
              style={{
                background:
                  'linear-gradient(to bottom right, var(--color-vault-blue), var(--color-holo-cyan))',
              }}
            >
              <Sparkles className="w-5 h-5 text-white" />
            </div>
            <span
              className="text-xl font-semibold"
              style={{
                fontFamily: 'var(--font-display)',
                color: 'var(--foreground)',
              }}
            >
              Collect
              <span
                style={{
                  background:
                    'linear-gradient(to right, var(--color-amber-pulse), #FFD700)',
                  WebkitBackgroundClip: 'text',
                  WebkitTextFillColor: 'transparent',
                  backgroundClip: 'text',
                }}
              >
                IQ
              </span>
            </span>
          </Link>

          <button
            onClick={() => setIsMobileMenuOpen(!isMobileMenuOpen)}
            className="touch-target p-2 rounded-lg transition-colors"
            style={{
              color: 'var(--foreground)',
            }}
            aria-label={isMobileMenuOpen ? 'Close menu' : 'Open menu'}
            aria-expanded={isMobileMenuOpen}
            aria-controls="mobile-menu"
          >
            {isMobileMenuOpen ? (
              <X className="w-6 h-6" />
            ) : (
              <Menu className="w-6 h-6" />
            )}
          </button>
        </div>

        {/* Mobile Menu Dropdown */}
        {isMobileMenuOpen && (
          <div
            id="mobile-menu"
            className="border-t"
            style={{
              backgroundColor: 'var(--card)',
              borderColor: 'var(--border)',
            }}
            role="navigation"
            aria-label="Mobile navigation"
          >
            <nav className="p-4 space-y-1">
              <Link
                href="/"
                onClick={() => setIsMobileMenuOpen(false)}
                className="flex items-center gap-3 px-3 py-3 rounded-lg text-sm font-medium transition-colors touch-target"
                style={{
                  backgroundColor: isActive('/')
                    ? 'var(--accent)'
                    : 'transparent',
                  color: isActive('/')
                    ? 'var(--accent-foreground)'
                    : 'var(--muted-foreground)',
                }}
              >
                <Home className="w-5 h-5" />
                <span>Home</span>
              </Link>

              {session && (
                <>
                  <Link
                    href="/upload"
                    onClick={() => setIsMobileMenuOpen(false)}
                    className="flex items-center gap-3 px-3 py-3 rounded-lg text-sm font-medium transition-colors touch-target"
                    style={{
                      backgroundColor: isActive('/upload')
                        ? 'var(--accent)'
                        : 'transparent',
                      color: isActive('/upload')
                        ? 'var(--accent-foreground)'
                        : 'var(--muted-foreground)',
                    }}
                  >
                    <Upload className="w-5 h-5" />
                    <span>Upload Card</span>
                  </Link>

                  <Link
                    href="/vault"
                    onClick={() => setIsMobileMenuOpen(false)}
                    className="flex items-center gap-3 px-3 py-3 rounded-lg text-sm font-medium transition-colors touch-target"
                    style={{
                      backgroundColor: isActive('/vault')
                        ? 'var(--accent)'
                        : 'transparent',
                      color: isActive('/vault')
                        ? 'var(--accent-foreground)'
                        : 'var(--muted-foreground)',
                    }}
                  >
                    <Vault className="w-5 h-5" />
                    <span>My Vault</span>
                  </Link>
                </>
              )}
            </nav>

            <div
              className="p-4 border-t"
              style={{
                borderColor: 'var(--border)',
              }}
            >
              {isCheckingAuth ? (
                <div className="flex items-center gap-3 px-3 py-3">
                  <div
                    className="w-5 h-5 animate-spin rounded-full border-2"
                    style={{
                      borderColor: 'var(--muted)',
                      borderTopColor: 'var(--foreground)',
                    }}
                  />
                  <span
                    className="text-sm"
                    style={{ color: 'var(--muted-foreground)' }}
                  >
                    Loading...
                  </span>
                </div>
              ) : session ? (
                <>
                  <div className="flex items-center gap-3 px-3 py-2 mb-2">
                    <div
                      className="w-8 h-8 rounded-full flex items-center justify-center"
                      style={{
                        background:
                          'linear-gradient(to bottom right, var(--color-vault-blue), var(--color-holo-cyan))',
                      }}
                    >
                      <User className="w-4 h-4 text-white" />
                    </div>
                    <div className="flex-1 min-w-0">
                      <p
                        className="text-sm font-medium truncate"
                        style={{ color: 'var(--foreground)' }}
                      >
                        {session.email}
                      </p>
                      <p
                        className="text-xs"
                        style={{ color: 'var(--muted-foreground)' }}
                      >
                        Authenticated
                      </p>
                    </div>
                  </div>

                  <button
                    onClick={() => {
                      handleSignOut();
                      setIsMobileMenuOpen(false);
                    }}
                    disabled={isSigningOut}
                    className="w-full flex items-center gap-3 px-3 py-3 rounded-lg text-sm font-medium transition-colors disabled:opacity-50 touch-target"
                    style={{
                      color: 'var(--muted-foreground)',
                    }}
                  >
                    <LogOut className="w-5 h-5" />
                    <span>{isSigningOut ? 'Signing out...' : 'Sign Out'}</span>
                  </button>
                </>
              ) : (
                <button
                  onClick={() => {
                    handleSignIn();
                    setIsMobileMenuOpen(false);
                  }}
                  className="w-full flex items-center gap-3 px-3 py-3 rounded-lg text-sm font-medium text-white transition-opacity touch-target"
                  style={{
                    backgroundColor: 'var(--color-vault-blue)',
                  }}
                  onMouseEnter={(e) => {
                    e.currentTarget.style.opacity = '0.9';
                  }}
                  onMouseLeave={(e) => {
                    e.currentTarget.style.opacity = '1';
                  }}
                >
                  <LogIn className="w-5 h-5" />
                  <span>Sign In</span>
                </button>
              )}
            </div>
          </div>
        )}
      </header>

      {/* Mobile Bottom Navigation (Alternative) */}
      {session && (
        <nav
          className="md:hidden fixed bottom-0 left-0 right-0 z-50 safe-area-bottom"
          style={{
            backgroundColor: 'var(--card)',
            borderTop: '1px solid var(--border)',
          }}
          role="navigation"
          aria-label="Bottom navigation"
        >
          <div className="flex items-center justify-around p-2">
            <Link
              href="/"
              className="flex flex-col items-center gap-1 px-3 py-2 rounded-lg transition-colors touch-target"
              style={{
                color: isActive('/')
                  ? 'var(--primary)'
                  : 'var(--muted-foreground)',
              }}
            >
              <Home className="w-6 h-6" />
              <span className="text-xs">Home</span>
            </Link>

            <Link
              href="/upload"
              className="flex flex-col items-center gap-1 px-3 py-2 rounded-lg transition-colors touch-target"
              style={{
                color: isActive('/upload')
                  ? 'var(--primary)'
                  : 'var(--muted-foreground)',
              }}
            >
              <Upload className="w-6 h-6" />
              <span className="text-xs">Upload</span>
            </Link>

            <Link
              href="/vault"
              className="flex flex-col items-center gap-1 px-3 py-2 rounded-lg transition-colors touch-target"
              style={{
                color: isActive('/vault')
                  ? 'var(--primary)'
                  : 'var(--muted-foreground)',
              }}
            >
              <Vault className="w-6 h-6" />
              <span className="text-xs">Vault</span>
            </Link>
          </div>
        </nav>
      )}
    </>
=======
    <aside className="fixed left-0 top-0 h-screen w-64 flex flex-col z-50 bg-[var(--card)] border-r border-[var(--border)]">
      {/* Logo */}
      <div className="p-6 border-b border-[var(--border)]">
        <Link href="/upload" className="flex items-center gap-2">
          <div className="w-8 h-8 rounded-lg flex items-center justify-center bg-gradient-to-br from-[var(--color-vault-blue)] to-[var(--color-holo-cyan)]">
            <Sparkles className="w-5 h-5 text-white" />
          </div>
          <span className="text-xl font-semibold font-display text-[var(--foreground)]">
            Collect
            <span className="ml-0.5 bg-gradient-to-r from-[var(--color-amber-pulse)] to-[#FFD700] bg-clip-text text-transparent">
              IQ
            </span>
          </span>
        </Link>
      </div>

      {/* Navigation */}
      <nav className="flex-1 p-4 space-y-1">
        <Link
          href="/upload"
          className={`flex items-center gap-3 px-3 py-2 rounded-lg text-sm font-medium transition-colors ${
            isActive('/upload')
              ? 'bg-[var(--accent)] text-[var(--accent-foreground)]'
              : 'text-[var(--muted-foreground)] hover:bg-[var(--accent)] hover:text-[var(--accent-foreground)]'
          }`}
        >
          <Upload className="w-5 h-5" />
          <span>Upload Card</span>
        </Link>

        <Link
          href="/vault"
          className={`flex items-center gap-3 px-3 py-2 rounded-lg text-sm font-medium transition-colors ${
            isActive('/vault')
              ? 'bg-[var(--accent)] text-[var(--accent-foreground)]'
              : 'text-[var(--muted-foreground)] hover:bg-[var(--accent)] hover:text-[var(--accent-foreground)]'
          }`}
        >
          <Vault className="w-5 h-5" />
          <span>My Vault</span>
        </Link>
      </nav>

      {/* User Section */}
      <div className="p-4 border-t border-[var(--border)]">
        {isCheckingAuth ? (
          <div className="flex items-center gap-3 px-3 py-2">
            <div className="w-5 h-5 animate-spin rounded-full border-2 border-[var(--muted)] border-t-[var(--foreground)]" />
            <span className="text-sm text-[var(--muted-foreground)]">
              Loading...
            </span>
          </div>
        ) : session ? (
          <>
            {/* User Info */}
            <div className="flex items-center gap-3 px-3 py-2 mb-2">
              <div className="w-8 h-8 rounded-full flex items-center justify-center bg-gradient-to-br from-[var(--color-vault-blue)] to-[var(--color-holo-cyan)]">
                <User className="w-4 h-4 text-white" />
              </div>
              <div className="flex-1 min-w-0">
                <p className="text-sm font-medium truncate text-[var(--foreground)]">
                  {session.email}
                </p>
                <p className="text-xs text-[var(--muted-foreground)]">
                  Authenticated
                </p>
              </div>
            </div>

            {/* Sign Out */}
            <button
              onClick={handleSignOut}
              disabled={isSigningOut}
              className="w-full flex items-center gap-3 px-3 py-2 rounded-lg text-sm font-medium transition-colors disabled:opacity-50 text-[var(--muted-foreground)] hover:text-[var(--foreground)]"
            >
              <LogOut className="w-5 h-5" />
              <span>{isSigningOut ? 'Signing out...' : 'Sign Out'}</span>
            </button>
          </>
        ) : null}
      </div>
    </aside>
>>>>>>> fb3d05d6
  );
}<|MERGE_RESOLUTION|>--- conflicted
+++ resolved
@@ -3,36 +3,19 @@
 import { useEffect, useState } from 'react';
 import { usePathname } from 'next/navigation';
 import Link from 'next/link';
-<<<<<<< HEAD
-import {
-  Home,
-  Upload,
-  Vault,
-  LogIn,
-  LogOut,
-  User,
-  Sparkles,
-  Menu,
-  X,
-} from 'lucide-react';
-import { getSession, signIn, signOut } from '@/lib/auth';
-=======
 import { Upload, Vault, LogOut, User, Sparkles } from 'lucide-react';
 import { getSession, signOut } from '@/lib/auth';
->>>>>>> fb3d05d6
 import type { UserSession } from '@/lib/auth';
 
 /**
  * Left sidebar navigation component
  * Shows different navigation items based on authentication status
- * Responsive: Desktop sidebar, mobile bottom navigation
  */
 export function Sidebar() {
   const pathname = usePathname();
   const [session, setSession] = useState<UserSession | null>(null);
   const [isCheckingAuth, setIsCheckingAuth] = useState(true);
   const [isSigningOut, setIsSigningOut] = useState(false);
-  const [isMobileMenuOpen, setIsMobileMenuOpen] = useState(false);
 
   useEffect(() => {
     checkAuth();
@@ -57,473 +40,6 @@
   const isActive = (path: string) => pathname === path;
 
   return (
-<<<<<<< HEAD
-    <>
-      {/* Desktop Sidebar */}
-      <aside
-        className="hidden md:flex md:flex-col md:w-64 md:h-screen md:sticky md:top-0 z-50 flex-shrink-0"
-        style={{
-          backgroundColor: 'var(--card)',
-          borderRight: '1px solid var(--border)',
-        }}
-        role="navigation"
-        aria-label="Main navigation"
-      >
-        {/* Logo */}
-        <div
-          className="p-6"
-          style={{
-            borderBottom: '1px solid var(--border)',
-          }}
-        >
-          <Link href="/" className="flex items-center gap-2">
-            <div
-              className="w-8 h-8 rounded-lg flex items-center justify-center"
-              style={{
-                background:
-                  'linear-gradient(to bottom right, var(--color-vault-blue), var(--color-holo-cyan))',
-              }}
-            >
-              <Sparkles className="w-5 h-5 text-white" />
-            </div>
-            <span
-              className="text-xl font-semibold"
-              style={{
-                fontFamily: 'var(--font-display)',
-                color: 'var(--foreground)',
-              }}
-            >
-              Collect
-              <span
-                style={{
-                  background:
-                    'linear-gradient(to right, var(--color-amber-pulse), #FFD700)',
-                  WebkitBackgroundClip: 'text',
-                  WebkitTextFillColor: 'transparent',
-                  backgroundClip: 'text',
-                }}
-              >
-                IQ
-              </span>
-            </span>
-          </Link>
-        </div>
-
-        {/* Navigation */}
-        <nav className="flex-1 p-4 space-y-1" aria-label="Primary navigation">
-          {/* Home */}
-          <Link
-            href="/"
-            className="flex items-center gap-3 px-3 py-2 rounded-lg text-sm font-medium transition-colors"
-            style={{
-              backgroundColor: isActive('/') ? 'var(--accent)' : 'transparent',
-              color: isActive('/')
-                ? 'var(--accent-foreground)'
-                : 'var(--muted-foreground)',
-            }}
-          >
-            <Home className="w-5 h-5" />
-            <span>Home</span>
-          </Link>
-
-          {/* Authenticated Navigation */}
-          {session && (
-            <>
-              <Link
-                href="/upload"
-                className="flex items-center gap-3 px-3 py-2 rounded-lg text-sm font-medium transition-colors"
-                style={{
-                  backgroundColor: isActive('/upload')
-                    ? 'var(--accent)'
-                    : 'transparent',
-                  color: isActive('/upload')
-                    ? 'var(--accent-foreground)'
-                    : 'var(--muted-foreground)',
-                }}
-              >
-                <Upload className="w-5 h-5" />
-                <span>Upload Card</span>
-              </Link>
-
-              <Link
-                href="/vault"
-                className="flex items-center gap-3 px-3 py-2 rounded-lg text-sm font-medium transition-colors"
-                style={{
-                  backgroundColor: isActive('/vault')
-                    ? 'var(--accent)'
-                    : 'transparent',
-                  color: isActive('/vault')
-                    ? 'var(--accent-foreground)'
-                    : 'var(--muted-foreground)',
-                }}
-              >
-                <Vault className="w-5 h-5" />
-                <span>My Vault</span>
-              </Link>
-            </>
-          )}
-        </nav>
-
-        {/* User Section */}
-        <div
-          className="p-4"
-          style={{
-            borderTop: '1px solid var(--border)',
-          }}
-        >
-          {isCheckingAuth ? (
-            <div className="flex items-center gap-3 px-3 py-2">
-              <div
-                className="w-5 h-5 animate-spin rounded-full border-2"
-                style={{
-                  borderColor: 'var(--muted)',
-                  borderTopColor: 'var(--foreground)',
-                }}
-              />
-              <span
-                className="text-sm"
-                style={{ color: 'var(--muted-foreground)' }}
-              >
-                Loading...
-              </span>
-            </div>
-          ) : session ? (
-            <>
-              {/* User Info */}
-              <div className="flex items-center gap-3 px-3 py-2 mb-2">
-                <div
-                  className="w-8 h-8 rounded-full flex items-center justify-center"
-                  style={{
-                    background:
-                      'linear-gradient(to bottom right, var(--color-vault-blue), var(--color-holo-cyan))',
-                  }}
-                >
-                  <User className="w-4 h-4 text-white" />
-                </div>
-                <div className="flex-1 min-w-0">
-                  <p
-                    className="text-sm font-medium truncate"
-                    style={{ color: 'var(--foreground)' }}
-                  >
-                    {session.email}
-                  </p>
-                  <p
-                    className="text-xs"
-                    style={{ color: 'var(--muted-foreground)' }}
-                  >
-                    Authenticated
-                  </p>
-                </div>
-              </div>
-
-              {/* Sign Out */}
-              <button
-                onClick={handleSignOut}
-                disabled={isSigningOut}
-                className="w-full flex items-center gap-3 px-3 py-2 rounded-lg text-sm font-medium transition-colors disabled:opacity-50"
-                style={{
-                  color: 'var(--muted-foreground)',
-                }}
-              >
-                <LogOut className="w-5 h-5" />
-                <span>{isSigningOut ? 'Signing out...' : 'Sign Out'}</span>
-              </button>
-            </>
-          ) : (
-            <button
-              onClick={handleSignIn}
-              className="w-full flex items-center gap-3 px-3 py-2 rounded-lg text-sm font-medium text-white transition-opacity"
-              style={{
-                backgroundColor: 'var(--color-vault-blue)',
-              }}
-              onMouseEnter={(e) => {
-                e.currentTarget.style.opacity = '0.9';
-              }}
-              onMouseLeave={(e) => {
-                e.currentTarget.style.opacity = '1';
-              }}
-            >
-              <LogIn className="w-5 h-5" />
-              <span>Sign In</span>
-            </button>
-          )}
-        </div>
-      </aside>
-
-      {/* Mobile Header */}
-      <header
-        className="md:hidden fixed top-0 left-0 right-0 z-50 safe-area-top"
-        style={{
-          backgroundColor: 'var(--card)',
-          borderBottom: '1px solid var(--border)',
-        }}
-      >
-        <div className="flex items-center justify-between p-4">
-          <Link href="/" className="flex items-center gap-2">
-            <div
-              className="w-8 h-8 rounded-lg flex items-center justify-center"
-              style={{
-                background:
-                  'linear-gradient(to bottom right, var(--color-vault-blue), var(--color-holo-cyan))',
-              }}
-            >
-              <Sparkles className="w-5 h-5 text-white" />
-            </div>
-            <span
-              className="text-xl font-semibold"
-              style={{
-                fontFamily: 'var(--font-display)',
-                color: 'var(--foreground)',
-              }}
-            >
-              Collect
-              <span
-                style={{
-                  background:
-                    'linear-gradient(to right, var(--color-amber-pulse), #FFD700)',
-                  WebkitBackgroundClip: 'text',
-                  WebkitTextFillColor: 'transparent',
-                  backgroundClip: 'text',
-                }}
-              >
-                IQ
-              </span>
-            </span>
-          </Link>
-
-          <button
-            onClick={() => setIsMobileMenuOpen(!isMobileMenuOpen)}
-            className="touch-target p-2 rounded-lg transition-colors"
-            style={{
-              color: 'var(--foreground)',
-            }}
-            aria-label={isMobileMenuOpen ? 'Close menu' : 'Open menu'}
-            aria-expanded={isMobileMenuOpen}
-            aria-controls="mobile-menu"
-          >
-            {isMobileMenuOpen ? (
-              <X className="w-6 h-6" />
-            ) : (
-              <Menu className="w-6 h-6" />
-            )}
-          </button>
-        </div>
-
-        {/* Mobile Menu Dropdown */}
-        {isMobileMenuOpen && (
-          <div
-            id="mobile-menu"
-            className="border-t"
-            style={{
-              backgroundColor: 'var(--card)',
-              borderColor: 'var(--border)',
-            }}
-            role="navigation"
-            aria-label="Mobile navigation"
-          >
-            <nav className="p-4 space-y-1">
-              <Link
-                href="/"
-                onClick={() => setIsMobileMenuOpen(false)}
-                className="flex items-center gap-3 px-3 py-3 rounded-lg text-sm font-medium transition-colors touch-target"
-                style={{
-                  backgroundColor: isActive('/')
-                    ? 'var(--accent)'
-                    : 'transparent',
-                  color: isActive('/')
-                    ? 'var(--accent-foreground)'
-                    : 'var(--muted-foreground)',
-                }}
-              >
-                <Home className="w-5 h-5" />
-                <span>Home</span>
-              </Link>
-
-              {session && (
-                <>
-                  <Link
-                    href="/upload"
-                    onClick={() => setIsMobileMenuOpen(false)}
-                    className="flex items-center gap-3 px-3 py-3 rounded-lg text-sm font-medium transition-colors touch-target"
-                    style={{
-                      backgroundColor: isActive('/upload')
-                        ? 'var(--accent)'
-                        : 'transparent',
-                      color: isActive('/upload')
-                        ? 'var(--accent-foreground)'
-                        : 'var(--muted-foreground)',
-                    }}
-                  >
-                    <Upload className="w-5 h-5" />
-                    <span>Upload Card</span>
-                  </Link>
-
-                  <Link
-                    href="/vault"
-                    onClick={() => setIsMobileMenuOpen(false)}
-                    className="flex items-center gap-3 px-3 py-3 rounded-lg text-sm font-medium transition-colors touch-target"
-                    style={{
-                      backgroundColor: isActive('/vault')
-                        ? 'var(--accent)'
-                        : 'transparent',
-                      color: isActive('/vault')
-                        ? 'var(--accent-foreground)'
-                        : 'var(--muted-foreground)',
-                    }}
-                  >
-                    <Vault className="w-5 h-5" />
-                    <span>My Vault</span>
-                  </Link>
-                </>
-              )}
-            </nav>
-
-            <div
-              className="p-4 border-t"
-              style={{
-                borderColor: 'var(--border)',
-              }}
-            >
-              {isCheckingAuth ? (
-                <div className="flex items-center gap-3 px-3 py-3">
-                  <div
-                    className="w-5 h-5 animate-spin rounded-full border-2"
-                    style={{
-                      borderColor: 'var(--muted)',
-                      borderTopColor: 'var(--foreground)',
-                    }}
-                  />
-                  <span
-                    className="text-sm"
-                    style={{ color: 'var(--muted-foreground)' }}
-                  >
-                    Loading...
-                  </span>
-                </div>
-              ) : session ? (
-                <>
-                  <div className="flex items-center gap-3 px-3 py-2 mb-2">
-                    <div
-                      className="w-8 h-8 rounded-full flex items-center justify-center"
-                      style={{
-                        background:
-                          'linear-gradient(to bottom right, var(--color-vault-blue), var(--color-holo-cyan))',
-                      }}
-                    >
-                      <User className="w-4 h-4 text-white" />
-                    </div>
-                    <div className="flex-1 min-w-0">
-                      <p
-                        className="text-sm font-medium truncate"
-                        style={{ color: 'var(--foreground)' }}
-                      >
-                        {session.email}
-                      </p>
-                      <p
-                        className="text-xs"
-                        style={{ color: 'var(--muted-foreground)' }}
-                      >
-                        Authenticated
-                      </p>
-                    </div>
-                  </div>
-
-                  <button
-                    onClick={() => {
-                      handleSignOut();
-                      setIsMobileMenuOpen(false);
-                    }}
-                    disabled={isSigningOut}
-                    className="w-full flex items-center gap-3 px-3 py-3 rounded-lg text-sm font-medium transition-colors disabled:opacity-50 touch-target"
-                    style={{
-                      color: 'var(--muted-foreground)',
-                    }}
-                  >
-                    <LogOut className="w-5 h-5" />
-                    <span>{isSigningOut ? 'Signing out...' : 'Sign Out'}</span>
-                  </button>
-                </>
-              ) : (
-                <button
-                  onClick={() => {
-                    handleSignIn();
-                    setIsMobileMenuOpen(false);
-                  }}
-                  className="w-full flex items-center gap-3 px-3 py-3 rounded-lg text-sm font-medium text-white transition-opacity touch-target"
-                  style={{
-                    backgroundColor: 'var(--color-vault-blue)',
-                  }}
-                  onMouseEnter={(e) => {
-                    e.currentTarget.style.opacity = '0.9';
-                  }}
-                  onMouseLeave={(e) => {
-                    e.currentTarget.style.opacity = '1';
-                  }}
-                >
-                  <LogIn className="w-5 h-5" />
-                  <span>Sign In</span>
-                </button>
-              )}
-            </div>
-          </div>
-        )}
-      </header>
-
-      {/* Mobile Bottom Navigation (Alternative) */}
-      {session && (
-        <nav
-          className="md:hidden fixed bottom-0 left-0 right-0 z-50 safe-area-bottom"
-          style={{
-            backgroundColor: 'var(--card)',
-            borderTop: '1px solid var(--border)',
-          }}
-          role="navigation"
-          aria-label="Bottom navigation"
-        >
-          <div className="flex items-center justify-around p-2">
-            <Link
-              href="/"
-              className="flex flex-col items-center gap-1 px-3 py-2 rounded-lg transition-colors touch-target"
-              style={{
-                color: isActive('/')
-                  ? 'var(--primary)'
-                  : 'var(--muted-foreground)',
-              }}
-            >
-              <Home className="w-6 h-6" />
-              <span className="text-xs">Home</span>
-            </Link>
-
-            <Link
-              href="/upload"
-              className="flex flex-col items-center gap-1 px-3 py-2 rounded-lg transition-colors touch-target"
-              style={{
-                color: isActive('/upload')
-                  ? 'var(--primary)'
-                  : 'var(--muted-foreground)',
-              }}
-            >
-              <Upload className="w-6 h-6" />
-              <span className="text-xs">Upload</span>
-            </Link>
-
-            <Link
-              href="/vault"
-              className="flex flex-col items-center gap-1 px-3 py-2 rounded-lg transition-colors touch-target"
-              style={{
-                color: isActive('/vault')
-                  ? 'var(--primary)'
-                  : 'var(--muted-foreground)',
-              }}
-            >
-              <Vault className="w-6 h-6" />
-              <span className="text-xs">Vault</span>
-            </Link>
-          </div>
-        </nav>
-      )}
-    </>
-=======
     <aside className="fixed left-0 top-0 h-screen w-64 flex flex-col z-50 bg-[var(--card)] border-r border-[var(--border)]">
       {/* Logo */}
       <div className="p-6 border-b border-[var(--border)]">
@@ -606,6 +122,5 @@
         ) : null}
       </div>
     </aside>
->>>>>>> fb3d05d6
   );
 }