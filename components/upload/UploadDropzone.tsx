'use client';

import * as React from 'react';
import {
  Upload,
  Image as ImageIcon,
  AlertCircle,
} from 'lucide-react';
import { cn } from '@/lib/utils';
import { UPLOAD_CONFIG } from '@/lib/upload-config';
import { validateUploadFileSync } from '@/lib/upload-validators';

// ============================================================================
// Types
// ============================================================================

export interface UploadError {
  type: 'file-type' | 'file-size' | 'unknown';
  message: string;
  file?: File;
}

export interface UploadDropzoneProps {
  onSelected: (files: File[]) => void;
  onError: (error: UploadError) => void;
  disabled?: boolean;
  className?: string;
}

// ============================================================================
// Validation State
// ============================================================================

type ValidationState = 'idle' | 'valid' | 'invalid';

interface DragValidation {
  state: ValidationState;
  error?: string;
}

// ============================================================================
// Component
// ============================================================================

export function UploadDropzone({
  onSelected,
  onError,
  disabled = false,
  className,
}: UploadDropzoneProps) {
  const [isDragging, setIsDragging] = React.useState(false);
  const [dragValidation, setDragValidation] =
    React.useState<DragValidation>({
      state: 'idle',
    });
  const [inlineError, setInlineError] = React.useState<string | null>(
    null
  );
  const fileInputRef = React.useRef<HTMLInputElement>(null);
  const dragCounterRef = React.useRef(0);

  // ============================================================================
  // File Handling
  // ============================================================================

  const handleFiles = React.useCallback(
    (files: FileList | null) => {
      if (!files || files.length === 0) return;

      // Clear any previous inline errors
      setInlineError(null);

      const fileArray = Array.from(files);
      const validFiles: File[] = [];

      // Validate each file
      for (const file of fileArray) {
        const result = validateUploadFileSync(file);
        if (!result.valid) {
          const error: UploadError = {
            type: result.error?.includes('too large')
              ? 'file-size'
              : 'file-type',
            message: result.error || 'Invalid file',
            file,
          };
          setInlineError(result.error || 'Invalid file');
          onError(error);
          return; // Stop on first error
        }
        validFiles.push(file);
      }

      // All files valid
      if (validFiles.length > 0) {
        onSelected(validFiles);
      }
    },
    [onSelected, onError]
  );

  // ============================================================================
  // Event Handlers
  // ============================================================================

  const handleClick = React.useCallback(() => {
    if (disabled) return;
    fileInputRef.current?.click();
  }, [disabled]);

  const handleFileInputChange = React.useCallback(
    (event: React.ChangeEvent<HTMLInputElement>) => {
      handleFiles(event.target.files);
      // Reset input so same file can be selected again
      event.target.value = '';
    },
    [handleFiles]
  );

  const handleDragEnter = React.useCallback(
    (event: React.DragEvent) => {
      event.preventDefault();
      event.stopPropagation();

      if (disabled) return;

      dragCounterRef.current += 1;
      if (
        event.dataTransfer.items &&
        event.dataTransfer.items.length > 0
      ) {
        setIsDragging(true);
      }
    },
    [disabled]
  );

  const handleDragLeave = React.useCallback(
    (event: React.DragEvent) => {
      event.preventDefault();
      event.stopPropagation();

      if (disabled) return;

      dragCounterRef.current -= 1;
      if (dragCounterRef.current === 0) {
        setIsDragging(false);
        setDragValidation({ state: 'idle' });
      }
    },
    [disabled]
  );

  const handleDragOver = React.useCallback(
    (event: React.DragEvent) => {
      event.preventDefault();
      event.stopPropagation();
    },
    []
  );

  const handleDrop = React.useCallback(
    (event: React.DragEvent) => {
      event.preventDefault();
      event.stopPropagation();

      if (disabled) return;

      setIsDragging(false);
      setDragValidation({ state: 'idle' });
      dragCounterRef.current = 0;

      const files = event.dataTransfer.files;
      handleFiles(files);
    },
    [disabled, handleFiles]
  );

  // ============================================================================
  // Keyboard Accessibility
  // ============================================================================

  const handleKeyDown = React.useCallback(
    (event: React.KeyboardEvent) => {
      if (disabled) return;

      if (event.key === 'Enter' || event.key === ' ') {
        event.preventDefault();
        handleClick();
      }
    },
    [disabled, handleClick]
  );

  // ============================================================================
  // Render
  // ============================================================================

  return (
    <div
      role="button"
      tabIndex={disabled ? -1 : 0}
      aria-label="Upload card image. Supports JPG, PNG, HEIC. Maximum 12 MB. Best results with 2000 to 4000 pixel images."
      aria-disabled={disabled}
      aria-invalid={inlineError ? 'true' : 'false'}
      aria-describedby={inlineError ? 'upload-error' : undefined}
      className={cn(
        'relative flex flex-col items-center justify-center rounded-xl border-2 border-dashed p-8 transition-all',
        'min-h-[280px] cursor-pointer',
        'focus-visible:outline-none focus-visible:ring-2 focus-visible:ring-[var(--holo-cyan)] focus-visible:ring-offset-2',
<<<<<<< HEAD
        !className?.includes('border-0') &&
          (isDragging && !disabled
            ? 'border-[var(--holo-cyan)] bg-[var(--holo-cyan)]/10 scale-[1.02]'
            : 'border-[var(--border)] hover:border-[var(--vault-blue)] hover:bg-[var(--muted)]/50'),
=======
        dragValidation.state === 'invalid' && isDragging && !disabled
          ? 'border-[var(--destructive)] bg-[var(--destructive)]/10 animate-shake'
          : dragValidation.state === 'valid' &&
            isDragging &&
            !disabled
          ? 'border-[var(--holo-cyan)] bg-[var(--holo-cyan)]/10 scale-[1.02]'
          : isDragging && !disabled
          ? 'border-[var(--holo-cyan)] bg-[var(--holo-cyan)]/10 scale-[1.02]'
          : 'border-[var(--border)] hover:border-[var(--vault-blue)] hover:bg-[var(--muted)]/50',
>>>>>>> 77648055
        disabled && 'cursor-not-allowed opacity-50',
        className
      )}
      onClick={handleClick}
      onDragEnter={handleDragEnter}
      onDragLeave={handleDragLeave}
      onDragOver={handleDragOver}
      onDrop={handleDrop}
      onKeyDown={handleKeyDown}
    >
      {/* Hidden file input */}
      <input
        ref={fileInputRef}
        type="file"
        accept={UPLOAD_CONFIG.supportedFormats.join(',')}
        onChange={handleFileInputChange}
        className="hidden"
        disabled={disabled}
        aria-hidden="true"
      />

<<<<<<< HEAD
      <div className="flex flex-col items-center justify-center text-center space-y-6">
        {/* Icon */}
        <div
          className={cn(
            'rounded-full p-6 transition-colors bg-[var(--color-emerald-glow)]/10 group-hover:bg-[var(--color-emerald-glow)]/20',
            isDragging && !disabled && 'bg-[var(--holo-cyan)]/20'
          )}
        >
          {isDragging ? (
            <ImageIcon
              className="w-14 h-14 text-[var(--color-emerald-glow)]"
              strokeWidth={1.5}
              aria-hidden="true"
            />
          ) : (
            <Upload
              className="w-14 h-14 text-[var(--color-emerald-glow)]"
              strokeWidth={1.5}
              aria-hidden="true"
            />
          )}
        </div>

        {/* Text */}
        <div className="space-y-3">
          <h3 className="text-2xl font-bold font-display">
            {isDragging ? 'Drop your image here' : 'Upload File'}
          </h3>
          <p className="text-base text-[var(--muted-foreground)] leading-relaxed px-4">
            {isDragging
              ? 'Release to upload'
              : 'Drag and drop or click to browse'}
          </p>
          {!isDragging && (
            <p className="text-sm text-[var(--muted-foreground)] opacity-75">
              JPG, PNG, HEIC • Max {maxSizeMB} MB
            </p>
          )}
        </div>

        {/* Action hint */}
        <div className="pt-4">
          <div className="inline-flex items-center gap-2 text-sm font-medium text-[var(--color-emerald-glow)] group-hover:gap-3 transition-all">
            {isDragging ? 'Drop Now' : 'Choose File'}
            <span className="text-base">→</span>
          </div>
        </div>
=======
      {/* Icon */}
      <div
        className={cn(
          'mb-4 rounded-full p-4 transition-colors',
          dragValidation.state === 'invalid' && isDragging
            ? 'bg-[var(--destructive)]/20'
            : dragValidation.state === 'valid' && isDragging
            ? 'bg-[var(--holo-cyan)]/20'
            : isDragging && !disabled
            ? 'bg-[var(--holo-cyan)]/20'
            : 'bg-[var(--muted)]'
        )}
      >
        {dragValidation.state === 'invalid' && isDragging ? (
          <AlertCircle
            className="h-8 w-8 text-[var(--destructive)]"
            aria-hidden="true"
          />
        ) : isDragging ? (
          <ImageIcon
            className="h-8 w-8 text-[var(--holo-cyan)]"
            aria-hidden="true"
          />
        ) : (
          <Upload
            className="h-8 w-8 text-[var(--muted-foreground)]"
            aria-hidden="true"
          />
        )}
      </div>

      {/* Text */}
      <div className="text-center">
        <p className="mb-2 text-base font-medium text-[var(--foreground)]">
          {dragValidation.state === 'invalid' && isDragging
            ? 'Invalid file'
            : isDragging
            ? 'Drop your image here'
            : 'Drag and drop your card image'}
        </p>
        <p className="mb-4 text-sm text-[var(--muted-foreground)]">
          {dragValidation.state === 'invalid' && isDragging
            ? dragValidation.error
            : 'or click to browse'}
        </p>
        <p className="text-xs text-[var(--muted-foreground)]">
          JPG, PNG, or HEIC • Up to {UPLOAD_CONFIG.maxSizeMB} MB
        </p>
        <p className="mt-2 text-xs text-[var(--muted-foreground)]/70">
          Best results: 2000–4000 px
        </p>
      </div>

      {/* Inline error message */}
      {inlineError && !isDragging && (
        <div
          id="upload-error"
          className="mt-4 flex items-center gap-2 rounded-lg bg-[var(--destructive)]/10 px-4 py-2 text-sm text-[var(--destructive)]"
          role="alert"
          aria-live="polite"
        >
          <AlertCircle
            className="h-4 w-4 flex-shrink-0"
            aria-hidden="true"
          />
          <span>{inlineError}</span>
        </div>
      )}

      {/* Mobile hint */}
      <div className="mt-4 text-xs text-[var(--muted-foreground)] sm:hidden">
        Tap to upload from your device
>>>>>>> 77648055
      </div>
    </div>
  );
}<|MERGE_RESOLUTION|>--- conflicted
+++ resolved
@@ -208,22 +208,10 @@
         'relative flex flex-col items-center justify-center rounded-xl border-2 border-dashed p-8 transition-all',
         'min-h-[280px] cursor-pointer',
         'focus-visible:outline-none focus-visible:ring-2 focus-visible:ring-[var(--holo-cyan)] focus-visible:ring-offset-2',
-<<<<<<< HEAD
         !className?.includes('border-0') &&
           (isDragging && !disabled
             ? 'border-[var(--holo-cyan)] bg-[var(--holo-cyan)]/10 scale-[1.02]'
             : 'border-[var(--border)] hover:border-[var(--vault-blue)] hover:bg-[var(--muted)]/50'),
-=======
-        dragValidation.state === 'invalid' && isDragging && !disabled
-          ? 'border-[var(--destructive)] bg-[var(--destructive)]/10 animate-shake'
-          : dragValidation.state === 'valid' &&
-            isDragging &&
-            !disabled
-          ? 'border-[var(--holo-cyan)] bg-[var(--holo-cyan)]/10 scale-[1.02]'
-          : isDragging && !disabled
-          ? 'border-[var(--holo-cyan)] bg-[var(--holo-cyan)]/10 scale-[1.02]'
-          : 'border-[var(--border)] hover:border-[var(--vault-blue)] hover:bg-[var(--muted)]/50',
->>>>>>> 77648055
         disabled && 'cursor-not-allowed opacity-50',
         className
       )}
@@ -245,7 +233,6 @@
         aria-hidden="true"
       />
 
-<<<<<<< HEAD
       <div className="flex flex-col items-center justify-center text-center space-y-6">
         {/* Icon */}
         <div
@@ -293,80 +280,6 @@
             <span className="text-base">→</span>
           </div>
         </div>
-=======
-      {/* Icon */}
-      <div
-        className={cn(
-          'mb-4 rounded-full p-4 transition-colors',
-          dragValidation.state === 'invalid' && isDragging
-            ? 'bg-[var(--destructive)]/20'
-            : dragValidation.state === 'valid' && isDragging
-            ? 'bg-[var(--holo-cyan)]/20'
-            : isDragging && !disabled
-            ? 'bg-[var(--holo-cyan)]/20'
-            : 'bg-[var(--muted)]'
-        )}
-      >
-        {dragValidation.state === 'invalid' && isDragging ? (
-          <AlertCircle
-            className="h-8 w-8 text-[var(--destructive)]"
-            aria-hidden="true"
-          />
-        ) : isDragging ? (
-          <ImageIcon
-            className="h-8 w-8 text-[var(--holo-cyan)]"
-            aria-hidden="true"
-          />
-        ) : (
-          <Upload
-            className="h-8 w-8 text-[var(--muted-foreground)]"
-            aria-hidden="true"
-          />
-        )}
-      </div>
-
-      {/* Text */}
-      <div className="text-center">
-        <p className="mb-2 text-base font-medium text-[var(--foreground)]">
-          {dragValidation.state === 'invalid' && isDragging
-            ? 'Invalid file'
-            : isDragging
-            ? 'Drop your image here'
-            : 'Drag and drop your card image'}
-        </p>
-        <p className="mb-4 text-sm text-[var(--muted-foreground)]">
-          {dragValidation.state === 'invalid' && isDragging
-            ? dragValidation.error
-            : 'or click to browse'}
-        </p>
-        <p className="text-xs text-[var(--muted-foreground)]">
-          JPG, PNG, or HEIC • Up to {UPLOAD_CONFIG.maxSizeMB} MB
-        </p>
-        <p className="mt-2 text-xs text-[var(--muted-foreground)]/70">
-          Best results: 2000–4000 px
-        </p>
-      </div>
-
-      {/* Inline error message */}
-      {inlineError && !isDragging && (
-        <div
-          id="upload-error"
-          className="mt-4 flex items-center gap-2 rounded-lg bg-[var(--destructive)]/10 px-4 py-2 text-sm text-[var(--destructive)]"
-          role="alert"
-          aria-live="polite"
-        >
-          <AlertCircle
-            className="h-4 w-4 flex-shrink-0"
-            aria-hidden="true"
-          />
-          <span>{inlineError}</span>
-        </div>
-      )}
-
-      {/* Mobile hint */}
-      <div className="mt-4 text-xs text-[var(--muted-foreground)] sm:hidden">
-        Tap to upload from your device
->>>>>>> 77648055
       </div>
     </div>
   );
